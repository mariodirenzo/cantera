/**
 *  @file Species.h
 *
 */
// Copyright 2001  California Institute of Technology


#ifndef CKR_SPECIES_H
#define CKR_SPECIES_H

#include "ckr_defs.h"
#include "Constituent.h"
#include <map>
#include <vector>

//#include "Cantera.h"


namespace ckr {

  /**
   *   Holds species data read in from entries in the THERMO section of
   *   a chemkin or nasa9 fortran formatted input file. 
   */
  class Species {
  public:

    /// Construct an empty Species object
    Species();

    //! Copy constructor
    Species(const Species& s);

    /// Destructor
    ~Species();

    /// Assignment operator
    Species& operator=(const Species& s);

    /// Test for equality based on name only. 
    bool operator==(const Species& s) const;

    bool operator!=(const Species& s) const;

    /// Used to sort lists of species by index number.
    bool operator<(const Species& s) const;

    //! Type of thermodynamic representation
    /*!
     *  0 This is a 2 region NASA polynomial representation
     *
     *  1 This is a multiple temperature region NASA9 polynomial 
     *    representation.
     */
    int thermoFormatType;

    //! Species Name
<<<<<<< HEAD
    std::string name; 
    std::string id;                   //!<   ID tag from 'date' field in input
    std::string phase;                //!<   Phase string. Usually "G", "L", or "S".
=======
    std::string name;
    std::string id;              //!<   ID tag from 'date' field in input
    std::string phase;           //!<   Phase string. Usually "G", "L", or "S".
>>>>>>> 8f5c6f4d
    double tlow;                 //!<   Min temperature for thermo data fit
    double tmid;                 //!<   Mid temperature for thermo data fit
    double thigh;                //!<   Max temperature for thermo data fit

    /// list of Constituent objects defining elemental composition
    std::vector<Constituent> elements;

    /// map from element symbols to atom numbers
    mutable std::map<std::string, double> comp;

    /// polynomial coefficients for the lower temperature range
    vector_fp lowCoeffs;

    /// polynomial coefficients for the upper temperature range
    vector_fp highCoeffs;

    //! Number of temperature regions
    int nTempRegions;

    std::vector<vector_fp *> region_coeffs;
    vector_fp minTemps;
    vector_fp maxTemps;

    /// flag set by the validation routines
    int valid;

    /// position in the list of species in the input file
    int index;

    std::string m_commentsRef;

  private:
    //! Delete private data
    void delR();
  };

  //! Shorthand for a list of Species
  typedef std::vector<Species> speciesList;

  //! A map from species names to Species objects
  typedef std::map<std::string, Species> speciesTable;
}

#endif




<|MERGE_RESOLUTION|>--- conflicted
+++ resolved
@@ -55,15 +55,9 @@
     int thermoFormatType;
 
     //! Species Name
-<<<<<<< HEAD
-    std::string name; 
-    std::string id;                   //!<   ID tag from 'date' field in input
-    std::string phase;                //!<   Phase string. Usually "G", "L", or "S".
-=======
     std::string name;
     std::string id;              //!<   ID tag from 'date' field in input
     std::string phase;           //!<   Phase string. Usually "G", "L", or "S".
->>>>>>> 8f5c6f4d
     double tlow;                 //!<   Min temperature for thermo data fit
     double tmid;                 //!<   Mid temperature for thermo data fit
     double thigh;                //!<   Max temperature for thermo data fit
