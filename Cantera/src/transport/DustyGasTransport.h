--- conflicted
+++ resolved
@@ -3,11 +3,6 @@
  *    Headers for the DustyGasTransport object, which models transport properties
  *    in porous media using the dusty gas approximation
  *    (see \ref tranprops and \link Cantera::DustyGasTransport DustyGasTransport \endlink) .
- *
- */
-/*
- * $Revision$
- * $Date$
  */
 
 // Copyright 2003  California Institute of Technology
@@ -126,7 +121,6 @@
     virtual void setParameters(const int type, const int k, const doublereal* const p);
         
 
-<<<<<<< HEAD
     //! Return the Multicomponent diffusion coefficients. Units: [m^2/s]. 
     /*!
      * Returns the array of multicomponent diffusion coefficients.
@@ -137,13 +131,6 @@
      *            coefficient for species i due to species j).
      */
     virtual void getMultiDiffCoeffs(const int ld, doublereal* const d);
-=======
-        virtual int model() const { return cDustyGasTransport; }
-
-        virtual void setParameters(const int type, const int k, const doublereal* const p);
-        
-        virtual void getMultiDiffCoeffs(const size_t ld, doublereal* const d);
->>>>>>> 8f5c6f4d
         
     //! Get the molar fluxes [kmol/m^2/s], given the thermodynamic state at two nearby points. 
     /*!
@@ -234,7 +221,6 @@
     void initialize(ThermoPhase* phase, Transport* gastr);
         
         
-<<<<<<< HEAD
   private:
 
     //! Update temperature-dependent quantities within the object
@@ -297,7 +283,7 @@
 
 
     //! Number of species in the gas phase
-    int m_nsp;
+    size_t m_nsp;
  
     //! Local copy of the species molecular weights
     /*!
@@ -393,66 +379,6 @@
     Transport* m_gastran;
 
   };
-=======
-    private:
-
-        void updateTransport_T();
-        void updateTransport_C();
-
-        void updateBinaryDiffCoeffs();
-        void updateMultiDiffCoeffs();
-        void updateKnudsenDiffCoeffs();
-        void eval_H_matrix();
-
-
-        // gas attributes
-        size_t m_nsp;
-        doublereal m_tmin, m_tmax;
-        vector_fp  m_mw;
-
-        // property values
-
-        /// binary diffusion coefficients
-        DenseMatrix                  m_d;
-
-        /// mole fractions
-        vector_fp                    m_x;
-
-        /// Knudsen diffusion coefficients
-        vector_fp                    m_dk;
-
-        /// temperature
-        doublereal                   m_temp;
-
-        /// multicomponent diffusion coefficients
-        DenseMatrix                  m_multidiff;
-
-        // work space
-        vector_fp  m_spwork;
-        vector_fp  m_spwork2;
-
-        // concentration gradients
-        //vector_fp  m_gradConc; 
-        //vector_fp  m_conc;
-
-        doublereal m_gradP;   /// pressure gradient
-
-        bool m_knudsen_ok;
-        bool m_bulk_ok;
-        bool m_conc_set;
-        bool m_gradConc_set;
-        bool m_gradP_set;
-
-        doublereal m_porosity;      /// porosity
-        doublereal m_tortuosity;    /// tortuosity
-        doublereal m_pore_radius;   /// pore radius (m)
-        doublereal m_diam;          /// particle diameter (m)
-        doublereal m_perm;          /// permeability
-
-        Transport* m_gastran;       /// pointer to gas transport manager
-
-    };
->>>>>>> 8f5c6f4d
 }
 #endif
 
