--- conflicted
+++ resolved
@@ -123,7 +123,6 @@
         if (A.m_printLevel) {
           writelogf("solve(DenseMatrix& A, double* b): Can only solve a square matrix\n");
         }
-<<<<<<< HEAD
         if (! A.m_useReturnErrorCode) {
           throw CELapackError("solve(DenseMatrix& A, double* b)", "Can only solve a square matrix");
         }
@@ -252,87 +251,10 @@
       if (! A.m_useReturnErrorCode) {
 	throw CELapackError("leastSquares()", "DGELSS returned INFO = " + int2str(info));
       }
-=======
-
-        void DenseMatrix::resize(size_t n, size_t m, doublereal v) {
-            Array2D::resize(n,m,v);
-            m_ipiv.resize( max(n,m) );
-        }
-
-        void DenseMatrix::mult(const double* b, double* prod) const {
-            ct_dgemv(ctlapack::ColMajor, ctlapack::NoTranspose, 
-                int(nRows()), int(nRows()), 1.0, ptrColumn(0),
-                int(nRows()), b, 1, 0.0, prod, 1);
-        }
-
-        void DenseMatrix::leftMult(const double* b, double* prod) const {
-            size_t nc = nColumns();
-            size_t nr = nRows();
-            size_t n, i;
-            double sum = 0.0;
-            for (n = 0; n < nc; n++) {
-                sum = 0.0;
-                for (i = 0; i < nr; i++) {
-                    sum += value(i,n)*b[i];
-                }
-                prod[n] = sum;
-            }
-        }
-
-    int solve(DenseMatrix& A, double* b) {
-        int info=0;
-        ct_dgetrf(int(A.nRows()), int(A.nColumns()), A.ptrColumn(0),
-		    int(A.nRows()), &A.ipiv()[0], info);
-        if (info != 0) 
-            throw CanteraError("DenseMatrix::solve",
-                "DGETRF returned INFO = "+int2str(info));
-        ct_dgetrs(ctlapack::NoTranspose, int(A.nRows()), 1, A.ptrColumn(0),
-            int(A.nRows()), &A.ipiv()[0], b, int(A.nColumns()), info);
-        if (info != 0) 
-            throw CanteraError("DenseMatrix::solve",
-                "DGETRS returned INFO = "+int2str(info));
-        return 0;
-    }
-
-    int solve(DenseMatrix& A, DenseMatrix& b) {
-        int info=0;
-        ct_dgetrf(int(A.nRows()), int(A.nColumns()), A.ptrColumn(0),
-		    int(A.nRows()), &A.ipiv()[0], info);
-        if (info != 0)
-            throw CanteraError("DenseMatrix::solve",
-                "DGETRF returned INFO = "+int2str(info)); 
-        ct_dgetrs(ctlapack::NoTranspose, int(A.nRows()), int(b.nColumns()),
-            A.ptrColumn(0), int(A.nRows()), &A.ipiv()[0], b.ptrColumn(0),
-            int(b.nRows()), info);
-        if (info != 0)
-            throw CanteraError("DenseMatrix::solve",
-                "DGETRS returned INFO = "+int2str(info));
-        return 0;
-    }
-
-#ifdef INCL_LEAST_SQUARES
-    /** @todo fix lwork */
-    int leastSquares(DenseMatrix& A, double* b) {
-        int info = 0;
-        int rank = 0;
-        double rcond = -1.0;
-        // fix this!
-        int lwork = 6000; // 2*(3*min(m,n) + max(2*min(m,n), max(m,n)));
-        vector_fp work(lwork);
-        vector_fp s(min(A.nRows(), A.nColumns()));
-        ct_dgelss(int(A.nRows()), int(A.nColumns()), 1, A.ptrColumn(0),
-		    int(A.nRows()), b, int(A.nColumns()), &s[0], rcond, rank,
-		    &work[0], work.size(), info);
-        if (info != 0) 
-            throw CanteraError("DenseMatrix::leaseSquares",
-                "DGELSS returned INFO = "+int2str(info));
-        return 0; 
->>>>>>> 8f5c6f4d
     }
     return info; 
   }
 #endif
-<<<<<<< HEAD
   //====================================================================================================================
   void multiply(const DenseMatrix& A, const double * const b, double * const prod) {
     ct_dgemv(ctlapack::ColMajor, ctlapack::NoTranspose, 
@@ -377,35 +299,3 @@
   }
   //====================================================================================================================
 }
-=======
-
-    void multiply(const DenseMatrix& A, const double* b, double* prod) {
-        ct_dgemv(ctlapack::ColMajor, ctlapack::NoTranspose, int(A.nRows()),
-            int(A.nColumns()), 1.0, A.ptrColumn(0), int(A.nRows()), b, 1,
-            0.0, prod, 1);
-    }
-
-    void increment(const DenseMatrix& A, const double* b, double* prod) {
-        ct_dgemv(ctlapack::ColMajor, ctlapack::NoTranspose, int(A.nRows()),
-		    int(A.nRows()), 1.0, A.ptrColumn(0), int(A.nRows()), b, 1, 1.0,
-		    prod, 1);
-    }
-
-    int invert(DenseMatrix& A, size_t nn) {
-        int n = int(nn > 0 ? nn : A.nRows());
-        int info=0;
-        ct_dgetrf(n, n, A.ptrColumn(0), int(A.nRows()), &A.ipiv()[0], info);
-        if (info != 0)
-            throw CanteraError("invert",
-                "DGETRF returned INFO="+int2str(info));
-
-        vector_fp work(n);
-        ct_dgetri(n, A.ptrColumn(0), int(A.nRows()), &A.ipiv()[0], &work[0],
-		    int(work.size()), info);
-        if (info != 0)
-            throw CanteraError("invert",
-                "DGETRI returned INFO="+int2str(info));
-        return 0;
-    }
-}
->>>>>>> 8f5c6f4d
