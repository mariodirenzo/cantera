/**
 * @file ShomateThermo.h
 *   Header for the 2 regions Shomate polynomial
 *   for multiple species in a phase, derived from the
 *   \link Cantera::SpeciesThermo SpeciesThermo\endlink base class (see \ref mgrsrefcalc and
 *   \link Cantera::ShomateThermo ShomateThermo\endlink).
 */
// Copyright 2001  California Institute of Technology


#ifndef CT_SHOMATETHERMO_H
#define CT_SHOMATETHERMO_H

#include "SpeciesThermoMgr.h"
#include "ShomatePoly.h"
#include "speciesThermoTypes.h"

namespace Cantera {

  //! A species thermodynamic property manager for the Shomate polynomial parameterization.
  /*!
   *  This is the parameterization used
   *  in the NIST Chemistry WebBook (http://webbook.nist.gov/chemistry)
   * The parameterization assumes there are two temperature regions
   * each with its own Shomate polynomial representation, for each
   * species in the phase.
   * 
   * \f[
   * \tilde{c}_p^0(T) = A + B t + C t^2 + D t^3 + \frac{E}{t^2}
   * \f]
   * \f[
   * \tilde{h}^0(T) = A t + \frac{B t^2}{2} + \frac{C t^3}{3} 
   + \frac{D t^4}{4}  - \frac{E}{t}  + F.
   * \f]
   * \f[
   * \tilde{s}^0(T) = A\ln t + B t + \frac{C t^2}{2}  
   + \frac{D t^3}{3} - \frac{E}{2t^2}  + G.
   * \f]
   *
   * In the above expressions, the thermodynamic polynomials are expressed
   * in dimensional units, but the temperature,\f$ t \f$, is divided by 1000. The
   * following dimensions are assumed in the above expressions:
   *
   *    - \f$ \tilde{c}_p^0(T)\f$ = Heat Capacity (J/gmol*K)
   *    - \f$ \tilde{h}^0(T) \f$ = standard Enthalpy (kJ/gmol)
   *    - \f$ \tilde{s}^0(T) \f$= standard Entropy (J/gmol*K)
   *    - \f$ t \f$= temperature (K) / 1000.
   *
   *  Note, the polynomial data (i.e., A, ... , G) is entered in dimensional
   *        form.
   *
   *  This is in contrast to the NASA database polynomials which are entered in 
   *  nondimensional form (i.e., NASA parameterizes C_p/R, while Shomate
   *  parameterizes C_p assuming units of J/gmol*K - and kJ/gmol*K for H).
   *  Note, also that the H - H_298.15 equation has units of kJ/gmol, because of
   *  the implicit integration of (t = T 1000), which provides a 
   *  multiplier of 1000 to the Enthalpy equation.
   *
   * @ingroup mgrsrefcalc
   */
  class ShomateThermo : public SpeciesThermo {
    
  public:

    //! Initialized to the type of parameterization
    /*!
     * Note, this value is used in some template functions
     */
    const int ID;

    //! constructor
    ShomateThermo() :
      ID(SHOMATE),
      m_tlow_max(0.0), 
      m_thigh_min(1.e30),
      m_p0(-1.0),
      m_ngroups(0) 
    { m_t.resize(7); }

    //! destructor
    virtual ~ShomateThermo() {}

    //! Copy Constructor
    /*!
     * @param right Object to be copied
     */
    ShomateThermo(const ShomateThermo &right) :
      ID(SHOMATE),
      m_tlow_max(0.0), 
      m_thigh_min(1.e30),
      m_p0(-1.0),
      m_ngroups(0) 
    {
      *this = operator=(right);
    }

    //! Assignment Operator
    /*!
     * @param right Object to be copied
     */
    ShomateThermo& operator=(const ShomateThermo &right) {
      if (&right == this) return *this;

      m_high           = right.m_high;
      m_low            = right.m_low;
      m_index          = right.m_index;
      m_tmid           = right.m_tmid;
      m_tlow_max       = right.m_tlow_max;
      m_thigh_min      = right.m_thigh_min;
      m_tlow           = right.m_tlow;
      m_thigh          = right.m_thigh;
      m_p0             = right.m_p0;
      m_ngroups        = right.m_ngroups;
      m_t              = right.m_t;
      m_group_map      = right.m_group_map;
      m_posInGroup_map = right.m_posInGroup_map;

      return *this;
    }

   
    //! Duplication routine for objects which inherit from 
    //! %SpeciesThermo
    /*!
     *  This virtual routine can be used to duplicate %SpeciesThermo  objects
     *  inherited from %SpeciesThermo even if the application only has
     *  a pointer to %SpeciesThermo to work with.
     *  ->commented out because we first need to add copy constructors
     *   and assignment operators to all of the derived classes.
     */
    virtual SpeciesThermo *duplMyselfAsSpeciesThermo() const {
      ShomateThermo *st = new ShomateThermo(*this);
      return (SpeciesThermo *) st;
    }

    //! Install a new species thermodynamic property
    //! parameterization for one species using Shomate polynomials 
    //! 
    /*!
     *  Two temperature regions are assumed.
     *
     * @param name      Name of the species
     * @param index     Species index
     * @param type      int flag specifying the type of parameterization to be
     *                  installed. 
     * @param c         Vector of coefficients for the parameterization. 
     *                  There are 15 coefficients for the 2-zone Shomate polynomial.
     *                  The first coefficient is the value of Tmid. The next 7 
     *                  coefficients are the low temperature range Shomate coefficients.
     *                  The last 7 are the high temperature range Shomate coefficients.
     *        
     * @param minTemp  minimum temperature for which this parameterization
     *                 is valid.
     * @param maxTemp  maximum temperature for which this parameterization
     *                 is valid.
     * @param refPressure standard-state pressure for this 
     *                    parameterization.
     * 
     * @see ShomatePoly
     * @see ShomatePoly2
     */
<<<<<<< HEAD
    virtual void install(std::string name, int index, int type, 
=======
    virtual void install(string name, size_t index, int type,
>>>>>>> 8f5c6f4d
			 const doublereal* c,
			 doublereal minTemp, doublereal maxTemp, 
			 doublereal refPressure) {
      int imid = int(c[0]);       // midpoint temp converted to integer
      int igrp = m_index[imid];   // has this value been seen before?
      if (igrp == 0) {            // if not, prepare new group
	std::vector<ShomatePoly> v;
	m_high.push_back(v);
	m_low.push_back(v);
	m_tmid.push_back(c[0]);
	m_index[imid] = igrp = static_cast<int>(m_high.size());
	m_ngroups++;
      }
      m_group_map[index] = igrp;
      m_posInGroup_map[index] = (int) m_low[igrp-1].size();
      doublereal tlow  = minTemp;
      doublereal tmid  = c[0];
      doublereal thigh = maxTemp;
  
      const doublereal* clow = c + 1;
      const doublereal* chigh = c + 8;
      m_high[igrp-1].push_back(ShomatePoly(index, tmid, thigh, 
					   refPressure, chigh));
      m_low[igrp-1].push_back(ShomatePoly(index, tlow, tmid, 
					  refPressure, clow));
      if (tlow > m_tlow_max)    m_tlow_max = tlow;
      if (thigh < m_thigh_min)  m_thigh_min = thigh;

      if (m_tlow.size() < index + 1) {
	m_tlow.resize(index + 1,  tlow);
	m_thigh.resize(index + 1, thigh);
      }
      m_tlow[index] = tlow;
      m_thigh[index] = thigh;

      if (m_p0 < 0.0) {
	m_p0 = refPressure;
      } else if (fabs(m_p0 - refPressure) > 0.1) {
	std::string logmsg =  " ERROR ShomateThermo: New Species, " + name 
	  +  ", has a different reference pressure, "
	  + fp2str(refPressure) + ", than existing reference pressure, " 	+ fp2str(m_p0) + "\n";
	writelog(logmsg);
	logmsg = "                  This is now a fatal error\n";
	writelog(logmsg);
        throw CanteraError("install()", "Species have different reference pressures");
      }
      m_p0 = refPressure;
   
    }

    //! Install a new species thermodynamic property
    //! parameterization for one species.
    /*!
     * @param stit_ptr Pointer to the SpeciesThermoInterpType object
     *          This will set up the thermo for one species
     */
    virtual void install_STIT(SpeciesThermoInterpType *stit_ptr) {
      throw CanteraError("install_STIT", "not implemented");
    }

    //! Like update(), but only updates the single species k.
    /*!
     * @param k       species index
     * @param t       Temperature (Kelvin)
     * @param cp_R    Vector of Dimensionless heat capacities.
     *                (length m_kk).
     * @param h_RT    Vector of Dimensionless enthalpies.
     *                (length m_kk).
     * @param s_R     Vector of Dimensionless entropies.
     *                (length m_kk).
     */
    virtual void update_one(size_t k, doublereal t, doublereal* cp_R,
			    doublereal* h_RT, doublereal* s_R) const {

      doublereal tt = 1.e-3*t;
      m_t[0] = tt;
      m_t[1] = tt*tt;
      m_t[2] = m_t[1]*tt;
      m_t[3] = 1.0/m_t[1];
      m_t[4] = log(tt);
      m_t[5] = 1.0/GasConstant;
      m_t[6] = 1.0/(GasConstant * t);

<<<<<<< HEAD
      int grp = m_group_map[k];
      int pos = m_posInGroup_map[k];
      const std::vector<ShomatePoly> &mlg = m_low[grp-1];
=======
      size_t grp = m_group_map[k];
      size_t pos = m_posInGroup_map[k];
      const vector<ShomatePoly> &mlg = m_low[grp-1];
>>>>>>> 8f5c6f4d
      const ShomatePoly *nlow = &(mlg[pos]);

      doublereal tmid = nlow->maxTemp();
      if (t < tmid) {
	nlow->updateProperties(&m_t[0], cp_R, h_RT, s_R);
      } else {
	const std::vector<ShomatePoly> &mhg = m_high[grp-1];
	const ShomatePoly *nhigh = &(mhg[pos]);
	nhigh->updateProperties(&m_t[0], cp_R, h_RT, s_R);
      }
    }

    //! Compute the reference-state properties for all species.
    /*!
     * Given temperature T in K, this method updates the values of
     * the non-dimensional heat capacity at constant pressure,
     * enthalpy, and entropy, at the reference pressure, Pref
     * of each of the standard states.
     *
     * @param t       Temperature (Kelvin)
     * @param cp_R    Vector of Dimensionless heat capacities.
     *                (length m_kk).
     * @param h_RT    Vector of Dimensionless enthalpies.
     *                (length m_kk).
     * @param s_R     Vector of Dimensionless entropies.
     *                (length m_kk).
     */
    virtual void update(doublereal t, doublereal* cp_R, 
			doublereal* h_RT, doublereal* s_R) const {
      int i;

      doublereal tt = 1.e-3*t;
      m_t[0] = tt;
      m_t[1] = tt*tt;
      m_t[2] = m_t[1]*tt;
      m_t[3] = 1.0/m_t[1];
      m_t[4] = log(tt);
      m_t[5] = 1.0/GasConstant;
      m_t[6] = 1.0/(GasConstant * t);

      std::vector<ShomatePoly>::const_iterator _begin, _end;
      for (i = 0; i != m_ngroups; i++) {
	if (t > m_tmid[i]) {
	  _begin  = m_high[i].begin();
	  _end    = m_high[i].end();
	}
	else {
	  _begin  = m_low[i].begin();
	  _end    = m_low[i].end();
	}
	for (; _begin != _end; ++_begin) {
	  _begin->updateProperties(&m_t[0], cp_R, h_RT, s_R);
	}
      }
    }

    //! Minimum temperature.
    /*!
     * If no argument is supplied, this
     * method returns the minimum temperature for which \e all
     * parameterizations are valid. If an integer index k is
     * supplied, then the value returned is the minimum
     * temperature for species k in the phase.
     *
     * @param k    Species index
     */ 
    virtual doublereal minTemp(size_t k=npos) const {
      if (k == npos)
	return m_tlow_max;
      else
	return m_tlow[k];
    }

    //! Maximum temperature.
    /*!
     * If no argument is supplied, this
     * method returns the maximum temperature for which \e all
     * parameterizations are valid. If an integer index k is
     * supplied, then the value returned is the maximum
     * temperature for parameterization k.
     *
     * @param k  species index
     */
    virtual doublereal maxTemp(size_t k=npos) const {
      if (k == npos)
	return m_thigh_min;
      else
	return m_thigh[k];
    }

    //! The reference-state pressure for species k.
    /*!
     *
     * returns the reference state pressure in Pascals for
     * species k. If k is left out of the argument list,
     * it returns the reference state pressure for the first
     * species.
     * Note that some SpeciesThermo implementations, such
     * as those for ideal gases, require that all species
     * in the same phase have the same reference state pressures.
     *
     * @param k species index
     */
    virtual doublereal refPressure(size_t k=npos) const {
      return m_p0;
    }

    //! This utility function reports the type of parameterization
    //! used for the species with index number index.
    /*!
     *
     * @param index  Species index
     */
    virtual int reportType(size_t index) const { return SHOMATE; }
  
    /*!
     * This utility function reports back the type of 
     * parameterization and all of the parameters for the 
     * species, index.
     *
     * @param index     Species index
     * @param type      Integer type of the standard type
     * @param c         Vector of coefficients used to set the
     *                  parameters for the standard state.
     *           
     * @param minTemp   output - Minimum temperature
     * @param maxTemp   output - Maximum temperature
     * @param refPressure output - reference pressure (Pa).
     */
    virtual void reportParams(size_t index, int &type,
			      doublereal * const c, 
			      doublereal &minTemp, 
			      doublereal &maxTemp, 
			      doublereal &refPressure) const {
      type = reportType(index);
      if (type == SHOMATE) {
	size_t grp = m_group_map[index];
	size_t pos = m_posInGroup_map[index];
	int itype = SHOMATE;
	const std::vector<ShomatePoly> &mlg = m_low[grp-1];
	const std::vector<ShomatePoly> &mhg = m_high[grp-1];
	const ShomatePoly *lowPoly  = &(mlg[pos]);
	const ShomatePoly *highPoly = &(mhg[pos]);
	doublereal tmid = lowPoly->maxTemp();
	c[0] = tmid;
	size_t n;
	double ttemp;
	lowPoly->reportParameters(n, itype, minTemp, ttemp, refPressure,
				  c + 1);
	if (n != index) {
	  throw CanteraError("  ", "confused");
	}
	if (itype != SHOMATE && itype != SHOMATE1) {
	  throw CanteraError("  ", "confused");
	}
	highPoly->reportParameters(n, itype,  ttemp, maxTemp,
				   refPressure, c + 8);
	if (n != index) {
	  throw CanteraError("  ", "confused");
	}
	if (itype != SHOMATE && itype != SHOMATE1) {
	  throw CanteraError("  ", "confused");
	}
      } else {
	throw CanteraError(" ", "confused");
      }
    }

    //! Modify parameters for the standard state
    /*!
     * @param index Species index
     * @param c     Vector of coefficients used to set the
     *              parameters for the standard state.
     */
    virtual void modifyParams(size_t index, doublereal *c) {
      int type = reportType(index);
      if (type == SHOMATE) {
<<<<<<< HEAD
	int grp = m_group_map[index];
	int pos = m_posInGroup_map[index];
	std::vector<ShomatePoly> &mlg = m_low[grp-1];
        std::vector<ShomatePoly> &mhg = m_high[grp-1];
=======
	size_t grp = m_group_map[index];
	size_t pos = m_posInGroup_map[index];
	vector<ShomatePoly> &mlg = m_low[grp-1];
        vector<ShomatePoly> &mhg = m_high[grp-1];
>>>>>>> 8f5c6f4d
        ShomatePoly *lowPoly  = &(mlg[pos]);
        ShomatePoly *highPoly = &(mhg[pos]);
	doublereal tmid = lowPoly->maxTemp();
	if (fabs(c[0] - tmid) > 0.001) {
	  throw CanteraError("modifyParams", "can't change mid temp");
	}

	lowPoly->modifyParameters(c + 1);

	highPoly->modifyParameters(c + 8);

      } else {
	throw CanteraError(" ", "confused");
      }
    }

#ifdef H298MODIFY_CAPABILITY
 
    virtual doublereal reportOneHf298(int k) const {
      doublereal h;
      doublereal t = 298.15;

      int grp = m_group_map[k];
      int pos = m_posInGroup_map[k];
      const std::vector<ShomatePoly> &mlg = m_low[grp-1];
      const ShomatePoly *nlow = &(mlg[pos]);

      doublereal tmid = nlow->maxTemp();
      if (t <= tmid) {
	h = nlow->reportHf298();
      } else {
	const std::vector<ShomatePoly> &mhg = m_high[grp-1];
	const ShomatePoly *nhigh = &(mhg[pos]);
	h = nhigh->reportHf298();
      }
      return h;
    }

    virtual void modifyOneHf298(const int k, const doublereal Hf298New) {

      int grp = m_group_map[k];
      int pos = m_posInGroup_map[k];
      std::vector<ShomatePoly> &mlg = m_low[grp-1];
      ShomatePoly *nlow = &(mlg[pos]);
      std::vector<ShomatePoly> &mhg = m_high[grp-1];
      ShomatePoly *nhigh = &(mhg[pos]);
      doublereal tmid = nlow->maxTemp();

      double hnow = reportOneHf298(k);
      double delH =  Hf298New - hnow;
      if (298.15 <= tmid) {
        nlow->modifyOneHf298(k, Hf298New);
	double h = nhigh->reportHf298(0);
	double hnew = h + delH;
	nhigh->modifyOneHf298(k, hnew);
      } else {
	nhigh->modifyOneHf298(k, Hf298New);
	double h = nlow->reportHf298(0);
	double hnew = h + delH;
	nlow->modifyOneHf298(k, hnew);
      }
 
    }

  
#endif
  protected:

    //! Vector of vector of NasaPoly1's for the high temp region.
    /*!
     * This is the high temp region representation.
     * The first Length is equal to the number of groups.
     * The second vector is equal to the number of species
     * in that particular group.
     */
    std::vector<std::vector<ShomatePoly> > m_high;

    //! Vector of vector of NasaPoly1's for the low temp region.
    /*!
     * This is the low temp region representation.
     * The first Length is equal to the number of groups.
     * The second vector is equal to the number of species
     * in that particular group.
     */
    std::vector<std::vector<ShomatePoly> > m_low;

   //! Map between the midpoint temperature, as an int, to the group number
    /*!
     * Length is equal to the number of groups. Only used in the setup.
     */
    std::map<int, int>              m_index;

    //! Vector of log temperature limits
    /*!
     * Length is equal to the number of groups.
     */
    vector_fp                  m_tmid;

    //! Maximum value of the low temperature limit 
    doublereal                 m_tlow_max;

    //! Minimum value of the high temperature limit
    doublereal                 m_thigh_min;

    //! Vector of low temperature limits (species index)
    /*!
     * Length is equal to number of species
     */
    vector_fp                  m_tlow;

    //! Vector of low temperature limits (species index)
    /*!
     * Length is equal to number of species
     */
    vector_fp                  m_thigh;

    //! Reference pressure (Pa)
    /*!
     * all species must have the same reference pressure.
     */
    doublereal                 m_p0;

    //! number of groups
    int                        m_ngroups;

    //! Vector of temperature polynomials
    mutable vector_fp          m_t;

    /*!
     * This map takes as its index, the species index in the phase.
     * It returns the group index, where the temperature polynomials
     * for that species are stored. group indecises start at 1,
     * so a decrement is always performed to access vectors.
     */
<<<<<<< HEAD
    mutable std::map<int, int>              m_group_map;
=======
    mutable map<size_t, size_t>              m_group_map;
>>>>>>> 8f5c6f4d

    /*!
     * This map takes as its index, the species index in the phase.
     * It returns the position index within the group, where the 
     * temperature polynomials for that species are storred.
     */
<<<<<<< HEAD
    mutable std::map<int, int>              m_posInGroup_map;
=======
    mutable map<size_t, size_t>              m_posInGroup_map;
>>>>>>> 8f5c6f4d
  };

}

#endif<|MERGE_RESOLUTION|>--- conflicted
+++ resolved
@@ -159,11 +159,7 @@
      * @see ShomatePoly
      * @see ShomatePoly2
      */
-<<<<<<< HEAD
-    virtual void install(std::string name, int index, int type, 
-=======
-    virtual void install(string name, size_t index, int type,
->>>>>>> 8f5c6f4d
+    virtual void install(std::string name, size_t index, size_t type, 
 			 const doublereal* c,
 			 doublereal minTemp, doublereal maxTemp, 
 			 doublereal refPressure) {
@@ -247,15 +243,9 @@
       m_t[5] = 1.0/GasConstant;
       m_t[6] = 1.0/(GasConstant * t);
 
-<<<<<<< HEAD
-      int grp = m_group_map[k];
-      int pos = m_posInGroup_map[k];
-      const std::vector<ShomatePoly> &mlg = m_low[grp-1];
-=======
       size_t grp = m_group_map[k];
       size_t pos = m_posInGroup_map[k];
-      const vector<ShomatePoly> &mlg = m_low[grp-1];
->>>>>>> 8f5c6f4d
+      const std::vector<ShomatePoly> &mlg = m_low[grp-1];
       const ShomatePoly *nlow = &(mlg[pos]);
 
       doublereal tmid = nlow->maxTemp();
@@ -433,17 +423,10 @@
     virtual void modifyParams(size_t index, doublereal *c) {
       int type = reportType(index);
       if (type == SHOMATE) {
-<<<<<<< HEAD
-	int grp = m_group_map[index];
-	int pos = m_posInGroup_map[index];
+	size_t grp = m_group_map[index];
+	size_t pos = m_posInGroup_map[index];
 	std::vector<ShomatePoly> &mlg = m_low[grp-1];
         std::vector<ShomatePoly> &mhg = m_high[grp-1];
-=======
-	size_t grp = m_group_map[index];
-	size_t pos = m_posInGroup_map[index];
-	vector<ShomatePoly> &mlg = m_low[grp-1];
-        vector<ShomatePoly> &mhg = m_high[grp-1];
->>>>>>> 8f5c6f4d
         ShomatePoly *lowPoly  = &(mlg[pos]);
         ShomatePoly *highPoly = &(mhg[pos]);
 	doublereal tmid = lowPoly->maxTemp();
@@ -578,22 +561,14 @@
      * for that species are stored. group indecises start at 1,
      * so a decrement is always performed to access vectors.
      */
-<<<<<<< HEAD
-    mutable std::map<int, int>              m_group_map;
-=======
-    mutable map<size_t, size_t>              m_group_map;
->>>>>>> 8f5c6f4d
+    mutable std::map<size_t, size_t> m_group_map;
 
     /*!
      * This map takes as its index, the species index in the phase.
      * It returns the position index within the group, where the 
      * temperature polynomials for that species are storred.
      */
-<<<<<<< HEAD
-    mutable std::map<int, int>              m_posInGroup_map;
-=======
-    mutable map<size_t, size_t>              m_posInGroup_map;
->>>>>>> 8f5c6f4d
+    mutable std::map<size_t, size_t> m_posInGroup_map;
   };
 
 }
