dnl Process this file with autoconf to produce a configure script.
define([AC_CACHE_LOAD], )dnl
define([AC_CACHE_SAVE], )dnl
AC_INIT(Cantera,1.7.0)
AC_CONFIG_HEADER(config.h)
# AC_CONFIG_AUX_DIR(.)
# AC_CONFIG_SRCDIR(./License.txt)
AC_CONFIG_AUX_DIR(config)

if test -z $CANTERA_VERSION ; then
  echo 
  echo ">>>>> Error <<<<<"
  echo 
  echo "Run script 'preconfig', instead of running 'configure'"
  echo "directly. The 'preconfig' script sets various variable values"
  echo "needed by 'configure' and then runs 'configure.' You may want to"
  echo "edit 'preconfig' first, to set various installation options."
  echo 
  exit 1
fi


echo " "
echo "--------------------------------------------------------------"
echo " " 
echo "           Cantera "$CANTERA_VERSION
echo "         Configuration Script "
echo " " 
echo "--------------------------------------------------------------"
echo " "

AC_DEFINE(NDEBUG)

ac_sys_system=`uname -s`
ac_sys_release=`uname -r`

# moved since MacOS deosn't support -i option
#sys_hardware=`uname -i`

#
# Determine the number of hardware bits in the system
#
#
# BITHARDWARE is the default number of compilation bits in pointers
#
case $ac_sys_system in
  Linux* )
       sys_hardware=`uname -i`
       echo 'linux ' $sys_hardware
       case $sys_hardware in
          x86_64 )  BITHARDWARE=64 ;;
          
          * ) BITHARDWARE=${BITHARDWARE:="32"} ;;
       esac ;;
  SunOS* )
      sys_hardware=`uname -i`
      echo 'SunOS ' $sys_hardware
      case $sys_hardware in
          "SUNW,Sun-Fire" )  BITHARDWARE=64 ;;
          * ) BITHARDWARE=${BITHARDWARE:="32"} ;;
      esac ;;
  * ) BITHARDWARE=${BITHARDWARE:="32"} ;;
esac
#
# BITCOMPILE is the desired number of compilation bits in pointers
# Note, it can be different than the number of hardware bits.
# Many times you will want to compile 32 bits on a 64 bit
# machine
if test -z $BITCOMPILE ; then
  BITCOMPILE=$BITHARDWARE
fi

BITCHANGE=
if test $BITCOMPILE != $BITHARDWARE ; then
  BITCHANGE='y'
fi


AC_SUBST(BITCOMPILE)
AC_SUBST(BITHARDWARE)
AC_SUBST(BITCHANGE)


SHARED_CTLIB=0
OS_IS_DARWIN=0
OS_IS_WIN=0
OS_IS_CYGWIN=0
OS_IS_SOLARIS=0
EXTRA_LINK=${EXTRA_LINK:=""}

# default Matlab MEX file extension
mex_ext=mexglx

case $ac_sys_system in
  Darwin*)  OS_IS_DARWIN=1; 
            hardware=`uname -m`;
            EXTRA_LINK="-framework Accelerate $EXTRA_LINK";
            #mex_ext=mexmac;
            #if test "$hardware" = "i386" ; then 
            #   mex_ext=mexmaci
            ;;#fi;;
  CYGWIN*)  OS_IS_CYGWIN=1; mex_ext=mexw32;;
  SunOS*)   OS_IS_SOLARIS=1;;
  Linux* )  case $BITHARDWARE in
             64 ) if test "$BITCHANGE" = "y" ; then
                     ldemulationarg='-melf_i386'
                  fi ;;
            esac
esac

AC_SUBST(ldemulationarg)


CVF_LIBDIR=""
if test "x${OS_IS_CYGWIN}" = "x1"; then
  if test "${USE_VISUAL_STUDIO}" = "y"; then
    OS_IS_WIN=1;
    OS_IS_CYGWIN=0;
    CVF_LIBDIR=$FORTRAN_LIB_DIR
  fi
fi
AC_SUBST(CVF_LIBDIR)

#
# Determine if clib is to be a static or dynamic library
# -> will test to see if USE_DLL is defined in the cygwmin environment
#
USE_CLIB_DLL=0
if test "x${OS_IS_WIN}" = "x1"; then
   if test -n ${USE_CLIB_DLL} ; then
     USE_CLIB_DLL=1
   fi
fi
AC_SUBST(USE_CLIB_DLL)

prdef="/usr/local/cantera"
if test "x$OS_IS_DARWIN" = "x1"; then prdef="/Applications/Cantera"; fi

local_inst=1
if test "x${prefix}" = "xNONE"; then
   prefix=${prdef}
   local_inst=0
fi
exec_prefix=${prefix}

if test "x${OS_IS_WIN}" = "x1"; then
  prefix=`cygpath -a -m "${prefix}" `
fi
echo "Cantera will be installed in ${prefix}"
AC_SUBST(prefix)

AC_SUBST(local_inst)

#
# Determination of Python site-package directory location
#
local_python_inst=${local_inst}
if test "x${SET_PYTHON_SITE_PACKAGE_TOPDIR}" = "xy"; then
   python_prefix=${PYTHON_SITE_PACKAGE_TOPDIR}
   python_win_prefix=$python_prefix
   if test "x${OS_IS_WIN}" = "x1" ; then
     python_prefix=`cygpath -a -m "${python_prefix}"`
     python_win_prefix=`cygpath -a -w "${python_prefix}"`
   elif  test  "x${OS_IS_CYGWIN}" = "x1" ; then
     python_prefix=`cygpath -a -u "${python_prefix}"`
     python_win_prefix=`cygpath -a -w "${python_prefix}"`
   fi
   local_python_inst=1
   echo "Cantera's Python packages will be installed in ${python_prefix}"
else
   python_prefix=$prefix
   python_win_prefix=$python_prefix
   if test "x${OS_IS_WIN}" = "x1"; then
     python_win_prefix=`cygpath -a -w "${python_prefix}" `
   fi
fi

AC_SUBST(local_python_inst)
AC_SUBST(python_prefix)
AC_SUBST(python_win_prefix)

ctversion=${CANTERA_VERSION}
AC_SUBST(ctversion)
AC_DEFINE_UNQUOTED(CANTERA_VERSION,"$ctversion")

homedir="${HOME}"

AC_SUBST(homedir)

# A compact installation is one in which the $prefix directory
# contains only Cantera files. It is different than a local
# installation, in that the Python package is installed with other
# Python packages and modules in site-packages, rather than with the
# rest of the Cantera files, as in a local installation.  Therefore,
# with a compact installation, there is no need to set PYTHONPATH. A
# compact installation is done on all machines now by default.
# This simplifies the installation issues, because now all Cantera
# installations look the same, except perhaps for the locations
# of the python packages.
# An option called, "distributed installations", is no longer
# supported.

ct_libdir=${prefix}/lib
ct_bindir=${prefix}/bin
ct_incdir=${prefix}/include/cantera
ct_incroot=${prefix}/include
ct_datadir=${prefix}/data
ct_demodir=${prefix}/demos
ct_templdir=${prefix}/templates
ct_tutdir=${prefix}/tutorials
ct_docdir=${prefix}/doc
ct_dir=${prefix}
ct_mandir=${prefix}

AC_SUBST(ct_libdir)
AC_SUBST(ct_bindir)
AC_SUBST(ct_incdir)
AC_SUBST(ct_incroot)
AC_SUBST(ct_datadir)
AC_SUBST(ct_demodir)
AC_SUBST(ct_templdir)
AC_SUBST(ct_tutdir)
AC_SUBST(ct_docdir)
AC_SUBST(ct_dir)
AC_SUBST(ct_mandir)

AC_CANONICAL_SYSTEM()
# the root of the source tree
ctroot=`(pwd)`
builddir=$target
if test "x${OS_IS_WIN}" = "x1"; then
  ctroot=`cygpath -a -m "${ctroot}" | sed 's/\\\/\\//g'`
  builddir="i686-pc-win32"
fi

if test -z "$username"; then username=$USER; fi
if test -z "$username"; then username=$USERNAME; fi
if test -z "$username"; then username=`whoami`; fi

AC_SUBST(username)
 
AC_SUBST(ctroot)

# The include directory in the 'build' subdirectory. 
# This is required to build the test problems
# before Cantera has been installed.
buildinc=$ctroot/build/include
AC_SUBST(buildinc)

buildlib=$ctroot/build/lib/$builddir
AC_SUBST(buildlib)
buildbin=$ctroot/build/bin/$builddir
AC_SUBST(buildbin)

# add definitions to config.h
if test "x${OS_IS_DARWIN}" = "x1"; then
  AC_DEFINE_UNQUOTED(DARWIN,$OS_IS_DARWIN)
fi
if test "x${OS_IS_CYGWIN}" = "x1"; then
  AC_DEFINE_UNQUOTED(CYGWIN,$OS_IS_CYGWIN)
fi
if test "x${OS_IS_SOLARIS}" = "x1"; then
  AC_DEFINE_UNQUOTED(SOLARIS,$OS_IS_SOLARIS)
fi
if test "x${OS_IS_WIN}" = "x1"; then
  AC_DEFINE_UNQUOTED(WINMSVC,$OS_IS_WIN)
fi
AC_DEFINE_UNQUOTED(RXNPATH_FONT,"$RPFONT")
#AC_DEFINE_UNQUOTED(CANTERA_ROOT,"$prefix/cantera")
AC_DEFINE_UNQUOTED(CANTERA_DATA,"$ct_datadir")


if test -z "$MAKE"; then MAKE='make'; fi
AC_SUBST(MAKE)

if test -z "$GRAPHVIZDIR" ; then
GRAPHVIZDIR=" "
fi
AC_SUBST(GRAPHVIZDIR)


#----------- ARCHIVE --------------------

if test "x${OS_IS_DARWIN}" = "x1"; then
ARCHIVE='libtool -static -o'
fi

AC_SUBST(ARCHIVE)

DO_RANLIB=1
if test "x${RANLIB}" = "x"; then
DO_RANLIB=0
fi

AC_SUBST(DO_RANLIB)
AC_SUBST(RANLIB)

#----------- DEPENDS --------------------

if test "x${CXX_DEPENDS}" = "x"; then
CXX_DEPENDS='g++ -MM'
fi
AC_SUBST(CXX_DEPENDS)

#----------------------------------------

#----------------------------------------



#########################################################
#  User Code
#########################################################
USERDIR=""
INCL_USER_CODE=0
if test -n "$USER_SRC_DIR"; then USERDIR=$USER_SRC_DIR; INCL_USER_CODE=1; fi
AC_SUBST(USERDIR)
AC_SUBST(INCL_USER_CODE)

AC_LANG_CPLUSPLUS

use_sundials=0
sundials_inc=
CVODE_LIBS='-lcvode'
IDA_LIBS=''

if test "x$SUNDIALS_HOME" = "x"; then
SUNDIALS_LIB_DIR=/usr/local/lib
SUNDIALS_INC_DIR=/usr/local/include
else
SUNDIALS_LIB_DIR="$SUNDIALS_HOME/lib"
SUNDIALS_INC_DIR="$SUNDIALS_HOME/include"
fi

if test "$USE_SUNDIALS" = "default"; then
#
# HKM Disabled this line as it was causing configure to fail when
#     SUNDIALS_LIB_DIR had a space in it, despite use of double quotes everywhere
#ldsave="$LDFLAGS"
#LDFLAGS='-L'"$SUNDIALS_LIB_DIR"' '"$ldsave"
AC_CHECK_LIB(sundials_cvodes, CVodeCreate, [use_sundials=1], [use_sundials=0],\
[-lsundials_cvodes -lsundials_nvecserial -lm])

if test ${use_sundials} = 0 ; then
  tmpFile="$SUNDIALS_LIB_DIR/libsundials_cvodes.a"
  if test -f $tmpFile ; then
     use_sundials=1
  fi
fi

if test ${use_sundials} = 1 ; then
   echo SUNDIALS: succeeded in finding a sundials installation
else
  echo SUNDIALS: failed at finding a sundials installation
fi
#LDFLAGS=$ldsave
fi

if test "x$USE_SUNDIALS" = "xy"; then
use_sundials=1
fi
sundials_lib_dir=
sundials_lib=
sundials_lib_dep=


if test ${use_sundials} = 1; then
echo "using CVODES from SUNDIALS... Sensitivity analysis enabled."

CVODE_LIBS='-lsundials_cvodes -lsundials_nvecserial' 
IDA_LIBS='-lsundials_ida -lsundials_nvecserial' 

if test "$SUNDIALS_VERSION" = "2.2"; then
  AC_DEFINE(HAS_SUNDIALS)
  AC_DEFINE(SUNDIALS_VERSION_22)
  sundials_include='-I'${SUNDIALS_HOME}'/include -I'${SUNDIALS_HOME}'/include/sundials -I'${SUNDIALS_HOME}'/include/cvodes -I'${SUNDIALS_HOME}'/include/ida'
  echo "sundials include directory: " ${sundials_include}
  echo "sundials library directory: " $SUNDIALS_LIB_DIR
  sundials_lib_dir=$SUNDIALS_LIB_DIR
  sundials_lib="-L$SUNDIALS_LIB_DIR -lsundials_cvodes -lsundials_ida -lsundials_nvecserial"
  sundials_lib_dep="$SUNDIALS_LIB_DIR/libsundials_cvodes.a $SUNDIALS_LIB_DIR/libsundials_ida.a $SUNDIALS_LIB_DIR/libsundials_nvecserial.a"
elif test "$SUNDIALS_VERSION" = "2.3"; then
  AC_DEFINE(HAS_SUNDIALS)
  AC_DEFINE(SUNDIALS_VERSION_23)
  sundials_include='-I'${SUNDIALS_INC_DIR}
  echo "sundials include directory: " ${sundials_include}
  echo "sundials library directory: " $SUNDIALS_LIB_DIR
  sundials_lib_dir=$SUNDIALS_LIB_DIR
  sundials_lib="-L$SUNDIALS_LIB_DIR -lsundials_cvodes -lsundials_ida -lsundials_nvecserial"
  sundials_lib_dep="$SUNDIALS_LIB_DIR/libsundials_cvodes.a $SUNDIALS_LIB_DIR/libsundials_ida.a $SUNDIALS_LIB_DIR/libsundials_nvecserial.a"
#   python tools/src/sundials_version.py $SUNDIALS_HOME
elif test "$SUNDIALS_VERSION" = "2.4"; then
  AC_DEFINE(HAS_SUNDIALS)
  AC_DEFINE(SUNDIALS_VERSION_24)
  sundials_include='-I'${SUNDIALS_INC_DIR}
  echo "sundials include directory: " ${sundials_include}
  echo "sundials library directory: " $SUNDIALS_LIB_DIR
  sundials_lib_dir=$SUNDIALS_LIB_DIR
  sundials_lib="-L$SUNDIALS_LIB_DIR -lsundials_cvodes -lsundials_ida -lsundials_nvecserial"
  sundials_lib_dep="$SUNDIALS_LIB_DIR/libsundials_cvodes.a $SUNDIALS_LIB_DIR/libsundials_ida.a $SUNDIALS_LIB_DIR/libsundials_nvecserial.a"
#  python tools/src/sundials_version.py $SUNDIALS_HOME
else
  echo "ERROR: unknown or unsupported sundials version #: $SUNDIALS_VERSION" 
  echo "       Supported versions are 2.2, 2.3, and 2.4"
  echo "       Please fix or turn off the sundials option by setting USE_SUNDIALS to no"
  use_sundials=0
fi
fi

if test ${use_sundials} = 0; then
echo "using CVODE... Sensitivity analysis disabled."
echo "-> To enable sensitivity analysis, install the SUNDIALS package with CVODES."
fi

AC_SUBST(use_sundials)
AC_SUBST(CVODE_LIBS)
AC_SUBST(IDA_LIBS)
AC_SUBST(sundials_include)
AC_SUBST(sundials_lib_dir)
AC_SUBST(sundials_lib)
AC_SUBST(sundials_lib_dep)


#########################################################
#  The Cantera Kernel
#########################################################
#
# DEBUG_MODE: Specify that additional code be compiled in
#             that allows more debug printing where available.
#  default = "n"
#
DEBUG_MODE=${DEBUG_MODE:="n"}
CANTERA_DEBUG_MODE=0
if test "$DEBUG_MODE" = "y" -o "$DEBUG_MODE" = "Y" ; then
  AC_DEFINE(DEBUG_MODE)
  CANTERA_DEBUG_MODE="1"
else
  CANTERA_DEBUG_MODE="0"
fi
AC_SUBST(CANTERA_DEBUG_MODE)

KERNEL=''
KERNEL_OBJ=''
BUILD_CK=

NEED_CKREADER=
NEED_LAPACK=
#NEED_RECIPES=
NEED_MATH=
NEED_TPX=
NEED_F2C=
NEED_CVODE=
NEED_ZEROD=

#if test "$ENABLE_THERMO" = "y"; then 
#  KERNEL=$KERNEL' 'thermo; 
#  KERNEL_OBJ=$KERNEL_OBJ' $(THERMO_OBJ)'
#fi

if test "$WITH_METAL" = "y"; then
  AC_DEFINE(WITH_METAL)
  hdrs=$hdrs' MetalPhase.h'
fi

if test "$WITH_SEMICONDUCTOR" = "y"; then
  AC_DEFINE(WITH_SEMICONDUCTOR)
  hdrs=$hdrs' SemiconductorPhase.h'
  objs=$objs' SemiconductorPhase.o'
fi
if test "$WITH_ADSORBATE" = "y"; then
  AC_DEFINE(WITH_ADSORBATE)
  hdrs=$hdrs' AdsorbateThermo.h'
fi
if test "$WITH_STOICH_SUBSTANCE" = "y"; then
  AC_DEFINE(WITH_STOICH_SUBSTANCE)
  hdrs=$hdrs' StoichSubstance.h'
  objs=$objs' StoichSubstance.o'
fi

COMPILE_PURE_FLUIDS=
if test "$WITH_PURE_FLUIDS" = "y"; then
  AC_DEFINE(WITH_PURE_FLUIDS)
  COMPILE_PURE_FLUIDS=1
  hdrs=$hdrs' PureFluidPhase.h'
  objs=$objs' PureFluidPhase.o'
fi
AC_SUBST(COMPILE_PURE_FLUIDS)

if test "$WITH_LATTICE_SOLID" = "y"; then
  AC_DEFINE(WITH_LATTICE_SOLID)
  hdrs=$hdrs' LatticeSolidPhase.h'
  objs=$objs' LatticeSolidPhase.o'
  hdrs=$hdrs' LatticePhase.h'
  objs=$objs' LatticePhase.o'
fi  
phase_object_files=$objs
phase_header_files=$hdrs
AC_SUBST(phase_object_files)
AC_SUBST(phase_header_files)


NEED_CATHERMO=
COMPILE_IDEAL_SOLUTIONS=0
if test "$WITH_IDEAL_SOLUTIONS" = "y"; then
   AC_DEFINE(WITH_IDEAL_SOLUTIONS)
   NEED_CATHERMO=1 
   COMPILE_IDEAL_SOLUTIONS=1
fi
AC_SUBST(COMPILE_IDEAL_SOLUTIONS)

COMPILE_ELECTROLYTES=0
if test "$WITH_ELECTROLYTES" = "y"; then
   AC_DEFINE(WITH_ELECTROLYTES)
   NEED_CATHERMO=1 
   COMPILE_ELECTROLYTES=1
fi
AC_SUBST(COMPILE_ELECTROLYTES)
AC_SUBST(NEED_CATHERMO)


if test "$WITH_PRIME" = "y"; then
   AC_DEFINE(WITH_PRIME)
fi

COMPILE_KINETICS=0
if test "$WITH_KINETICS" = "y"; then
  AC_DEFINE(WITH_KINETICS)
  COMPILE_KINETICS=1
fi
AC_SUBST(COMPILE_KINETICS)


COMPILE_HETEROKIN=0
if test "$WITH_HETERO_KINETICS" = "y"; then
  AC_DEFINE(WITH_HETEROKINETICS)
  COMPILE_HETEROKIN=1
fi
AC_SUBST(COMPILE_HETEROKIN)

COMPILE_RXNPATH=0
if test "$WITH_REACTION_PATHS" = "y"; then
  AC_DEFINE(WITH_REACTIONPATHS)
  COMPILE_RXNPATH=1
fi
AC_SUBST(COMPILE_RXNPATH)


if test "$ENABLE_CK" = "y" ; then
  BUILD_CK=1
  NEED_CKREADER=1
  KERNEL=$KERNEL' 'ck 
fi

NEED_TRANSPORT=
if test "$ENABLE_TRANSPORT" = "y" ; then
  KERNEL=$KERNEL' 'trprops
  NEED_LAPACK=1
  NEED_MATH=1
  NEED_TRANSPORT=1
fi

NEED_EQUIL=
if test "$ENABLE_EQUIL" = "y" ; then 
  KERNEL=$KERNEL' 'equil
  KERNEL_OBJ=$KERNEL_OBJ' $(EQUIL_OBJ)'
  NEED_EQUIL=1
  NEED_LAPACK=1
fi

WITH_REACTORS=0
if test "$ENABLE_REACTORS" = "y" ; then
  KERNEL=$KERNEL' 'reactor
  NEED_CVODE=1
  NEED_ZEROD=1
  WITH_REACTORS=1
fi
AC_SUBST(WITH_REACTORS)

NEED_ONED=
if test "$ENABLE_FLOW1D" = "y" ; then 
  KERNEL=$KERNEL' 'flow1D
  NEED_LAPACK=1
  NEED_MATH=1
  NEED_ONED=1
fi

if test "$ENABLE_TPX" = "y" ; then 
  KERNEL=$KERNEL' 'tpx
  NEED_TPX=1
  AC_DEFINE(INCL_PURE_FLUIDS)
fi

NEED_SPECTRA=0
if test "$WITH_SPECTRA" = "y"; then
  AC_DEFINE(WITH_SPECTRA)
  KERNEL=$KERNEL' 'spectra
  NEED_SPECTRA=1
fi

AC_SUBST(KERNEL)
AC_SUBST(KERNEL_OBJ)
AC_SUBST(BUILD_CK)
AC_SUBST(LIB_DIR)

COMPILE_VCSNONIDEAL=0
if test "$WITH_VCSNONIDEAL" = "y"; then
  AC_DEFINE(WITH_VCSNONIDEAL)
  COMPILE_VCSNONIDEAL=1
fi
AC_SUBST(COMPILE_VCSNONIDEAL)

COMPILE_H298MODIFY_CAPABILITY=0
if test "$WITH_H298MODIFY_CAPABILITY" = "y"; then
  AC_DEFINE(H298MODIFY_CAPABILITY)
  COMPILE_H298MODIFY_CAPABILITY=1
fi
AC_SUBST(COMPILE_H298MODIFY_CAPABILITY)


if test "$WITH_HTML_LOG_FILES" = "y"; then
  AC_DEFINE(WITH_HTML_LOGS)
fi

BOOST_INCLUDE=
BOOST_LIB=
if test "$BUILD_THREAD_SAFE" = "y" ; then
  AC_DEFINE(THREAD_SAFE_CANTERA)
  BOOST_INCLUDE=-I$BOOST_INC_DIR
  BOOST_LIB=$BOOST_THREAD_LIB
fi
AC_SUBST(BOOST_INCLUDE)
AC_SUBST(BOOST_LIB)


#
# Report to the user what has been included/excluded from the compilation
#
echo " "
echo "Config SUMMARY OF INCLUDED/EXCLUDED CAPABILITIES:"  

if test "$CANTERA_DEBUG_MODE" = "1" ; then
  echo "        Cantera Debug Mode                    = ON"
else
  echo "        Cantera Debug Mode                    = OFF"
fi
if test "$BUILD_THREAD_SAFE" = "y" ; then
  echo "        Thread Safe                           = YES"
else
  echo "        Thread Safe                           = NO"
fi
if test "$NEED_TRANSPORT" = "1" ; then
  echo "        Calculation of Transport Props        = ON"
else
  echo "        Calculation of Transport Props        = OFF"
fi
if test "$NEED_ZEROD" = "1" ; then
  echo "        Zero-Dimensional Flow Reactors Models = ON"
else
  echo "        Zero-Dimensional Flow Reactors Models = OFF"
fi
if test "$NEED_ONED" = "1" ; then
  echo "        One Dimensional Flow Reactors Models  = ON"
else
  echo "        One Dimensional Flow Reactors Models  = OFF"
fi
if test "$NEED_TPX" = "1" ; then
  echo "        TPX Pure Fluid Capability             = ON"
else
  echo "        TPX Pure Fluid Capability             = OFF"
fi
if test "$NEED_SPECTRA" = "1" ; then
  echo "        Spectroscopy Capability               = ON"
else
  echo "        Spectroscopy Capability               = OFF"
fi
if test "$NEED_CKREADER" = "1" ; then
  echo "        Chemkin File Reader Capability        = ON"
else
  echo "        Chemkin File Reader Capability        = OFF"
fi
if test "$NEED_EQUIL" = "1" ; then
  echo "        MultiPhase Equilibrium Solver         = ON"
else
  echo "        MultiPhase Equilibrium Solver         = OFF"
fi
if test "$COMPILE_IDEAL_SOLUTIONS" = "1" ; then
  echo "        Ideal Solution Thermodynamics         = ON"
else
  echo "        Ideal Solution Thermodynamics         = OFF"
fi
if test "$COMPILE_ELECTROLYTES" = "1" ; then
  echo "        Electrolyte Thermodynamics            = ON"
else
  echo "        Electrolyte Thermodynamics            = OFF"
fi
if test "$COMPILE_KINETICS" = "1" ; then
  echo "        Homogeneous Kinetics                  = ON"
else
  echo "        Homogeneous Kinetics                  = OFF"
fi
if test "$COMPILE_HETEROKIN" = "1" ; then
  echo "        Heterogeneous Kinetics                = ON"
else
  echo "        Heterogeneous Kinetics                = OFF"
fi
if test "$COMPILE_RXNPATH" = "1" ; then
  echo "        Reaction Path Analysis                = ON"
else
  echo "        Reaction Path Analysis                = OFF"
fi
if test "$COMPILE_VCSNONIDEAL" = "1" ; then
  echo "        VCS NonIdeal equilibrium solver       = ON"
else
  echo "        VCS NonIdeal equilibrium solver       = OFF"
fi
if test "$COMPILE_H298MODIFY_CAPABILITY" = "1" ; then
  echo "        H298 Modify Capability                = ON"
else
  echo "        H298 Modify Capability                = OFF"
fi
echo " "

echo " "
echo "Config SUMMARY OF INCLUDED/EXCLUDED THERMO MODELS:"

if test "$WITH_IDEAL_SOLUTIONS" = "y" ; then
  echo "        Ideal Solution Phase Model            = INCLUDED"
else
  echo "        Ideal Solution Phase Model            = EXCLUDED"
fi
if test "$WITH_METAL" = "y" ; then
  echo "        Metal Phase Model                     = INCLUDED"
else
  echo "        Metal Phase Model                     = EXCLUDED"
fi
if test "$WITH_SEMICONDUCTOR" = "y" ; then
  echo "        Semiconductor Model                   = INCLUDED"
else
  echo "        Semiconductor Model                   = EXCLUDED"
fi
if test "$WITH_ADSORBATE" = "y" ; then
  echo "        Adsorbate Model                       = INCLUDED"
else
  echo "        Adsorbate Model                       = EXCLUDED"
fi
if test "$WITH_ELECTROLYTES" = "y" ; then
  echo "        Molality-based Electrolyte Models     = INCLUDED"
else
  echo "        Molality-based Electrolyte Models     = EXCLUDED"
fi
if test "$WITH_LATTICE_SOLID" = "y" ; then
  echo "        Lattice Solid based Models            = INCLUDED"
else
  echo "        Lattice Solid based Models            = EXCLUDED"
fi


echo " "

##########################################################
# PURIFY
##########################################################

AC_SUBST(PURIFY)
if test "x$PURIFY" != "x"; then
  AC_DEFINE(PURIFY_MODE)
fi

########################################################
# BLAS and LAPACK
########################################################
#
# if lapack and blas libraries have been specified, then skip building the
# supplied libraries


build_lapack=0
build_blas=0
if test -z "$BLAS_LAPACK_LIBS"; then
  BLAS_LAPACK_LIBS="-lctlapack -lctblas"
  BLAS_LAPACK_DIR="$buildlib"
  BLAS_LAPACK_LINK="-L$BLAS_LAPACK_DIR $BLAS_LAPACK_LIBS"
  build_blas=1
  build_lapack=1
else
  BLAS_LAPACK_LINK="-L$BLAS_LAPACK_DIR $BLAS_LAPACK_LIBS"
fi

AC_SUBST(build_lapack)

AC_SUBST(build_blas)

AC_SUBST(BLAS_LAPACK_LIBS)
AC_SUBST(BLAS_LAPACK_LINK)
AC_SUBST(BLAS_LAPACK_DIR)

#
# Stubout section for f2c versions of lapack:
#    Define these variables, but turn them off in main version of code
# 
build_with_f2c=0
if test -n "$BUILD_WITH_F2C" ; then
  if test "$BUILD_WITH_F2C" = "y" -o "$BUILD_WITH_F2C" = "Y" ; then
    build_with_f2c=1
  elif test "$BUILD_WITH_F2C" = "n" -o "$BUILD_WITH_F2C" = "N" ; then
    build_with_f2c=0
  elif test "$BUILD_WITH_F2C" = "default" ; then
    if test "x$OS_IS_WIN" = "x1" ; then
       build_with_f2c=1
    else
       build_with_f2c=0
    fi
  fi
fi
AC_SUBST(build_with_f2c)

#
# Build a string of Canne if you need the f2c library at link time
# -> Note, Linux systems already have the g2c library
#          added in, which is the same thing as our
#          f2c library. However, the f2c library seems
#          more reliable at resolving names
if test x"$build_with_f2c" = "x1" ; then
  NEED_F2C=1
  case $ac_sys_system in
    Linux)    NEED_F2C= ;;
  esac
fi
case $ac_sys_system in
  Linux)    NEED_F2C=1 ;;
esac

#
#  Create a variable build_f2c_lib that determines whether
#  our f2c_lib will be built on a given platform
#  
build_f2c_lib=0
F2C_SYSTEMLIB=
if test -n "$NEED_F2C" ; then 
  build_f2c_lib=1
else
  case $ac_sys_system in
    Linux)    F2C_SYSTEMLIB="-lg2c"
  esac
fi
AC_SUBST(build_f2c_lib)
AC_SUBST(F2C_SYSTEMLIB)

#
# LOCAL_LIBS:
# Build a string of Cantera libraries necessary to link
# Cantera applications
#
LOCAL_LIBS= 
LOCAL_LIBS_DEP=
RAW_LIBS_DEP=
INSTALL_LIBS_DEP=

if test -n "$INCL_USER_CODE"
then 
  LOCAL_LIBS=$LOCAL_LIBS' '-luser
  LOCAL_LIBS_DEP=$LOCAL_LIBS_DEP' '$buildlib/libuser.a
  INSTALL_LIBS_DEP=$INSTALL_LIBS_DEP' '$ct_libdir/libuser.a
  RAW_LIBS_DEP=$RAW_LIBS_DEP' 'libuser.a
fi

if test -n "$NEED_ONED"
then 
  LOCAL_LIBS=$LOCAL_LIBS' '-loneD
  LOCAL_LIBS_DEP=$LOCAL_LIBS_DEP' '$buildlib/liboneD.a
  INSTALL_LIBS_DEP=$INSTALL_LIBS_DEP' '$ct_libdir/liboneD.a
  RAW_LIBS_DEP=$RAW_LIBS_DEP' 'liboneD.a
fi

if test -n "$NEED_ZEROD"
then
  LOCAL_LIBS=$LOCAL_LIBS' '-lzeroD
  LOCAL_LIBS_DEP=$LOCAL_LIBS_DEP' '$buildlib/libzeroD.a
  INSTALL_LIBS_DEP=$INSTALL_LIBS_DEP' '$ct_libdir/libzeroD.a
  RAW_LIBS_DEP=$RAW_LIBS_DEP' 'libzeroD.a
fi

LOCAL_LIBS=$LOCAL_LIBS' '-lequil
LOCAL_LIBS_DEP=$LOCAL_LIBS_DEP' '$buildlib/libequil.a
INSTALL_LIBS_DEP=$INTALL_LIBS_DEP' '$ct_libdir/libequil.a
RAW_LIBS_DEP=$RAW_LIBS_DEP' 'libequil.a

if test  "$WITH_VCSNONIDEAL" = "y" ; then
  LOCAL_LIBS=$LOCAL_LIBS' '-lVCSnonideal
  LOCAL_LIBS_DEP=$LOCAL_LIBS_DEP' '$buildlib/libVCSnonideal.a
  INSTALL_LIBS_DEP=$INSTALL_LIBS_DEP' '$ct_libdir/libVCSnonideal.a
  RAW_LIBS_DEP=$RAW_LIBS_DEP' 'libVCSnonideal.a
fi

if test -n "$COMPILE_KINETICS"
then 
  LOCAL_LIBS=$LOCAL_LIBS' '-lkinetics
  LOCAL_LIBS_DEP=$LOCAL_LIBS_DEP' '$buildlib/libkinetics.a
  INSTALL_LIBS_DEP=$INSTALL_LIBS_DEP' '$ct_libdir/libkinetics.a
  RAW_LIBS_DEP=$RAW_LIBS_DEP' 'libkinetics.a
fi

if test -n "$NEED_TRANSPORT"
then
  LOCAL_LIBS=$LOCAL_LIBS' '-ltransport
  LOCAL_LIBS_DEP=$LOCAL_LIBS_DEP' '$buildlib/libtransport.a
  INSTALL_LIBS_DEP=$INSTALL_LIBS_DEP' '$ct_libdir/libtransport.a
  RAW_LIBS_DEP=$RAW_LIBS_DEP' 'libtransport.a
fi

if test -n "$NEED_CATHERMO"
then 
  LOCAL_LIBS=$LOCAL_LIBS' '-lthermo
  LOCAL_LIBS_DEP=$LOCAL_LIBS_DEP' '$buildlib/libthermo.a
  INSTALL_LIBS_DEP=$INSTALL_LIBS_DEP' '$ct_libdir/libthermo.a
  RAW_LIBS_DEP=$RAW_LIBS_DEP' 'libthermo.a
fi

LOCAL_LIBS=$LOCAL_LIBS' '-lctnumerics
LOCAL_LIBS_DEP=$LOCAL_LIBS_DEP' '$buildlib/libctnumerics.a
INSTALL_LIBS_DEP=$INSTALL_LIBS_DEP' '$ct_libdir/libctnumerics.a
RAW_LIBS_DEP=$RAW_LIBS_DEP' 'libctnumerics.a

if test -n "$NEED_MATH"
then 
  LOCAL_LIBS=$LOCAL_LIBS' '-lctmath
  LOCAL_LIBS_DEP=$LOCAL_LIBS_DEP' '$buildlib/libctmath.a
  INSTALL_LIBS_DEP=$INSTALL_LIBS_DEP' '$ct_libdir/libctmath.a
  RAW_LIBS_DEP=$RAW_LIBS_DEP' 'libctmath.a
fi

if test -n "$NEED_TPX"
then
  LOCAL_LIBS=$LOCAL_LIBS' '-ltpx
  LOCAL_LIBS_DEP=$LOCAL_LIBS_DEP' '$buildlib/libtpx.a
  INSTALL_LIBS_DEP=$INSTALL_LIBS_DEP' '$ct_libdir/libtpx.a
  RAW_LIBS_DEP=$RAW_LIBS_DEP' 'libtpx.a
fi

if test -n "$NEED_SPECTRA"
then 
  LOCAL_LIBS=$LOCAL_LIBS' '-lctspectra
  LOCAL_LIBS_DEP=$LOCAL_LIBS_DEP' '$buildlib/libctspectra.a
  INSTALL_LIBS_DEP=$INSTALL_LIBS_DEP' '$ct_libdir/libctspectra.a
  RAW_LIBS_DEP=$RAW_LIBS_DEP' 'libctspectra.a
fi

if test -n "$NEED_CKREADER"
then 
  LOCAL_LIBS=$LOCAL_LIBS' '-lconverters
  LOCAL_LIBS_DEP=$LOCAL_LIBS_DEP' '$buildlib/libconverters.a
  INSTALL_LIBS_DEP=$INSTALL_LIBS_DEP' '$ct_libdir/libconverters.a
  RAW_LIBS_DEP=$RAW_LIBS_DEP' 'libconverters.a
fi

LOCAL_LIBS=$LOCAL_LIBS' '-lctbase
LOCAL_LIBS_DEP=$LOCAL_LIBS_DEP' '$buildlib/libctbase.a
INSTALL_LIBS_DEP=$INSTALL_LIBS_DEP' '$ct_libdir/libctbase.a
RAW_LIBS_DEP=$RAW_LIBS_DEP' 'libctbase.a

CANTERA_CORE_LIBS=$LOCAL_LIBS
CANTERA_CORE_LIBS_DEP=$INSTALL_LIBS_DEP
CANTERA_CORE_LIBS_BT_DEP=$LOCAL_LIBS_DEP
CANTERA_CORE_LIBS_NAMES=$RAW_LIBS_DEP

if test -n "$NEED_CVODE"; then 
  LOCAL_LIBS=$LOCAL_LIBS' '$CVODE_LIBS
fi

if test -n "$NEED_LAPACK"
then
  LOCAL_LIBS=$LOCAL_LIBS' '$BLAS_LAPACK_LIBS
fi

if test -n "$NEED_F2C"
then
  LOCAL_LIBS=$LOCAL_LIBS' '-lctf2c
  LOCAL_LIBS_DEP=$LOCAL_LIBS_DEP' '$buildlib/libctf2c.a
  INSTALL_LIBS_DEP=$INSTALL_LIBS_DEP' '$ct_libdir/libctf2c.a
  RAW_LIBS_DEP=$RAW_LIBS_DEP' 'libctf2c.a
else
  case $ac_sys_system in
    Linux)    LOCAL_LIBS=$LOCAL_LIBS' '-lg2c;;
  esac
fi
#    Darwin*)  LOCAL_LIBS=$LOCAL_LIBS' '-lg2c;;

LOCAL_LIB_DIRS=
if test -n "$BLAS_LAPACK_DIR"
then LOCAL_LIB_DIRS=$LOCAL_LIB_DIRS' -L'$BLAS_LAPACK_DIR
fi

if test ${use_sundials} = 1; then
LOCAL_LIB_DIRS=$LOCAL_LIB_DIRS' -L'$SUNDIALS_LIB_DIR
fi

if test ${BUILD_THREAD_SAFE} = "y"; then
LOCAL_LIBS=$LOCAL_LIBS' '-l$BOOST_LIB
LOCAL_LIB_DIRS=$LOCAL_LIB_DIRS' -L'$BOOST_LIB_DIR
else
BOOST_LIB_DIR=""
fi

AC_SUBST(BOOST_LIB_DIR)
AC_SUBST(LOCAL_LIB_DIRS)
AC_SUBST(LOCAL_LIBS)
AC_SUBST(LOCAL_LIBS_DEP)
AC_SUBST(INSTALL_LIBS_DEP)
AC_SUBST(RAW_LIBS_DEP)
AC_SUBST(CANTERA_CORE_LIBS)
AC_SUBST(CANTERA_CORE_LIBS_DEP)

#-------------------------------------------------
#      Language Interfaces
#-------------------------------------------------
# This define is needed to account for the variability for how
# static variables in templated classes are defined. Right now
# this is only turned on for the SunPro compiler on solaris.
# in that system , you need to declare the static storage variable.
# with the following line in the include file
#
#    template<class M> Cabinet<M>* Cabinet<M>::__storage;
#
# Note, on other systems that declaration is treated as a definition
# and this leads to multiple defines at link time. This config.h addition
# is needed because there were irreconcilable issues between 
# the Solaris SunPro compiler and the cygwin gcc compiler.
#
case $ac_sys_system in
  SunOS* )
      AC_DEFINE(NEEDS_GENERIC_TEMPL_STATIC_DECL)
      echo 'Turned on special handing of static definitions in templated classes'
      ;;
  * )
      ;;
esac


AC_SUBST(CT_SHARED_LIB)


BUILD_F90=1
if test "x$BUILD_F90_INTERFACE" = "xn"; then
  BUILD_F90=0
fi

BUILD_CLIB=1

#----------------------------------------------------------------       
#     Python Interface
#----------------------------------------------------------------

BUILD_PYTHON=0
if test "x$PYTHON_PACKAGE" = "xfull"; then
   BUILD_PYTHON=2
elif test "x$PYTHON_PACKAGE" = "xdefault"; then
   BUILD_PYTHON=2
elif test "x$PYTHON_PACKAGE" = "xminimal"; then
   BUILD_PYTHON=1
elif test "x$PYTHON_PACKAGE" = "xnone"; then
   BUILD_PYTHON=0
else
   echo "ERROR: PYTHON_PACKAGE variable, " $PYTHON_PACKAGE ", is not understood. Use:"
   echo "       full, default, minimal, or none"
   exit 1
fi
if test $BUILD_PYTHON = 0 ; then
AC_DEFINE(HAS_NO_PYTHON)
fi

if test "$PYTHON_CMD" = "default" -o \
        "$PYTHON_CMD"x = "x"; then
    AC_PATH_PROGS(PYTHON_CMD, python2 python, "none")
    if test "$PYTHON_CMD" = "none"; then
      BUILD_PYTHON=0
      echo "Python not found. Only those portions of Cantera that"
      echo "can be installed without Python will be installed."
    else
      echo "Python command set by configure to " $PYTHON_CMD
    fi
else
    echo "Python command preset to $PYTHON_CMD"
fi


AC_SUBST(BUILD_PYTHON)
AC_DEFINE_UNQUOTED(PYTHON_EXE,"$PYTHON_CMD")

USE_NUMARRAY='y'

if test "$USE_NUMERIC" = "y"; then
USE_NUMARRAY='n'
USE_NUMPY='n'
AC_DEFINE(HAS_NUMERIC)
fi

if test "$USE_NUMPY" = "y"; then
USE_NUMARRAY='n'
AC_DEFINE(HAS_NUMPY)
fi

if test "$USE_NUMARRAY" = "y"; then
AC_DEFINE(HAS_NUMARRAY)
fi

if test "$USE_NUMARRAY" = "y"; then
  if test -n "$NUMARRAY_INC_DIR" ; then
    echo "setting NUMARRAY_INC_DIR to $NUMARRAY_INC_DIR" 
  else
   NUMARRAY_INC_DIR=""
   if test -n "$NUMARRAY_HOME"; then
    dir5="$NUMARRAY_HOME/include/python2.5"
    if test -d $dir5 ; then
      NUMARRAY_INC_DIR=$dir5
    else
      dir4="$NUMARRAY_HOME/include/python2.4"
      if test -d $dir4 ; then
        NUMARRAY_INC_DIR=$dir4
      else
        dir3="$NUMARRAY_HOME/include/python2.3"
        if test -d $dir3 ; then
          NUMARRAY_INC_DIR=$dir3
        else
          dir1="$NUMARRAY_HOME/include/python"
          if test -d $dir1 ; then
            NUMARRAY_INC_DIR=$dir1
          else
            echo "WARNING: NUMARRAY include dir $dir1 does not exist."
            NUMARRAY_INC_DIR=$dir1
          fi
        fi
      fi
    fi
    echo "setting NUMARRAY_INC_DIR to $NUMARRAY_INC_DIR"
   fi
  fi
else
  NUMARRAY_INC_DIR=""
  NUMARRAY_HOME=""
fi


if test "$USE_NUMPY" = "y"; then
  if test -n "$NUMPY_INC_DIR" ; then
    echo "setting NUMPY_INC_DIR to $NUMPY_INC_DIR" 
  else
   NUMPY_INC_DIR=""
   if test -n "$NUMPY_HOME"; then
    dir6="$NUMPY_HOME/include/python2.6"
    if test -d $dir6 ; then
      NUMPY_INC_DIR=$dir6
    else
      dir5="$NUMPY_HOME/include/python2.5"
      if test -d $dir5 ; then
        NUMPY_INC_DIR=$dir5
      else
        dir4="$NUMPY_HOME/include/python2.4"
        if test -d $dir4 ; then
          NUMPY_INC_DIR=$dir4
        else
          dir3="$NUMPY_HOME/include/python2.3"
          if test -d $dir3 ; then
            NUMPY_INC_DIR=$dir3
          else
            dir2="$NUMPY_HOME/include/python2.2"
            if test -d $dir2 ; then
              NUMPY_INC_DIR=$dir2
            else
              dir1="$NUMPY_HOME/include/python"
              if test -d $dir1 ; then
                NUMPY_INC_DIR=$dir1
              else
                echo "WARNING: NUMPY include dir $dir1 does not exist."
                NUMPY_INC_DIR=$dir1
              fi
            fi
          fi
        fi
      fi
    fi
    echo "setting NUMPY_INC_DIR to $NUMPY_INC_DIR"
   fi
  fi
else
  NUMPY_INC_DIR=""
  NUMPY_HOME=""
fi
AC_SUBST(NUMPY_INC_DIR)
AC_SUBST(NUMPY_HOME)

# this fails, at least on a Mac. By default, numarray include files
# are installed in the include directory in the Python framework. This
# does not require setting NUMARRAY_INC_DIR, so testing that it is
# non-null is not a valid test of whether numarray is
# installed. Commented out 7/26/07 by DGG.
#if test $BUILD_PYTHON = 2 ; then
#if test x"$NUMARRAY_INC_DIR" = "x" ; then
#if test ! "$USE_NUMERIC" = "y"; then
#  echo 'NUMARRAY is being used but we can find it'
#  if test "x$PYTHON_PACKAGE" = "xdefault"; then
#    echo 'setting python package build back to minimal'
#    BUILD_PYTHON=1
#  fi
#fi
#fi
#fi


AC_SUBST(NUMARRAY_INC_DIR)
AC_SUBST(NUMARRAY_HOME)
AC_SUBST(CANTERA_PYTHON_HOME)

#--------------------------
# CVS Tag
#--------------------------
CVSTAG=`${PYTHON_CMD} tools/src/findtag.py ..`
if test "x$CVSTAG" = "x"; then
CVSTAG="HEAD"
fi
AC_SUBST(CVSTAG)


#       
#     Matlab Interface
#

BUILD_MATLAB=0

if test "$BUILD_MATLAB_TOOLBOX" != "n"; then 
  if test "$MATLAB_CMD" =  "default" -o \
        "$MATLAB_CMD"x = "x"; then
      AC_PATH_PROG(MATLAB_CMD, matlab, "none")
      if test "$MATLAB_CMD" = "none"; then
        MATLAB_CMD=`find /*/MATLAB*/bin/m* -name matlab`
      fi
      if test "$MATLAB_CMD" != "none" -a "x$MATLAB_CMD" != "x"; then 
        BUILD_MATLAB=1
        BUILD_CLIB=1
        #echo 'HKM -> BUILD turned on 1' 
      fi
  else
    echo "Matlab command preset to $MATLAB_CMD"
    BUILD_MATLAB=1
    BUILD_CLIB=1    
  fi
  if test "x$OS_IS_WIN" = "x1"; then
    MATLAB_CMD=`cygpath -a -m "$MATLAB_CMD" `
    echo "Windows MATLAB command: ${MATLAB_CMD}"
  fi 

  AC_MSG_CHECKING(MATLAB ($MATLAB_CMD))
  rm -f diary
  cat >> testmat.m << EOF
diary;
try, mexext, catch, disp 'mex_unknown', end;
diary off;
exit;
EOF
  ${MATLAB_CMD} -nojvm -nosplash -r testmat &> /dev/null
#  &> /dev/null`
  if test -f diary; then 
    BUILD_MATLAB=1
    echo $MATLAB_CMD 
    mex_ext=`grep mex* diary`
    rm -f diary
  else
    BUILD_MATLAB=0
    echo 'failed!'
  fi
  rm -f testmat.m
else
  echo "MATLAB interface will not be installed"
  if test -z "$MATLAB_CMD"; then
    MATLAB_CMD="matlab"
  fi
fi

if test "$mex_ext" = "mex_unknown"; then
case $ac_sys_system in
  Darwin*)  hardware=`uname -m`;
            mex_ext=mexmac;
            if test "$hardware" = "i386" ; then 
               mex_ext=mexmaci
            fi;;
  CYGWIN*)  mex_ext=dll;;
  Linux* )  mex_ext=mexglx;;
esac
fi

if test "$BUILD_MATLAB" = "1"; then
  echo " "
  echo "----------------------------  MATLAB -------------------------------"
  echo "MEX file extension: " $mex_ext
  echo "MATLAB command: " $MATLAB_CMD
  echo "--------------------------------------------------------------------"
  echo " "
fi

AC_SUBST(BUILD_MATLAB)
AC_SUBST(MATLAB_CMD)
AC_SUBST(BUILD_CLIB)

#-------------------------------------------------

#-----------------------------------------------------------------------
#     C++ Compilation
#-----------------------------------------------------------------------


export_name=$target
AC_SUBST(export_name)

#
# PIC
#  Compiler flag for specifying position independent code.
#  This flag is needed in the compilation step
#  for code that will go into a shared library.
#  If Cantera is used in the Full python installation
#  mode, this means that all of Cantera's code
#  compiled into static libraries and all code linked into
#  those routines, such as cvode and lapack, should be position independent
#  and should be compiled with this flag.
#
if test -z "$PIC"; then
  case $ac_sys_system in
    SunOS* )
      PIC=' ';;
    CYGWIN* )
      PIC=' ';;
    * )
      PIC='-fPIC';;
  esac
fi
echo 'checking for Position independent code command ... ' $PIC
AC_SUBST(PIC)

dnl Checks for programs.
#
#  This script will find and set the $INSTALL 
#  environmental variable, and set a substitution
#  rule for that variable
AC_PROG_INSTALL
#
#  HKM -
#  However, recently, I've had problems with 
#  the default LINUX /usr/bin/install program wrt
#  files/directories which are group writeable, but
#  which are not owned by the current user (this happens
#  in a group environment). The default config/install-sh
#  doesn't have this problem. So, I changed the default
#  install program to config/install-sh, which should work
#  on all platforms since its a bourne shell script
# HKM 12/24/2009 - Ran into another problem with the new cygwin 1.7.1.
<<<<<<< HEAD
#     THe install (and even cp -f in some cases) program will fail
#     when an existing different file is in place. This occurs sometimes
#     and I can not quite nail down when. However replacing
#     the install command for cygwin. Note, install no longer
#     needs to have a wildcard capability within Cantera.

case $ac_sys_system in
  CYGWIN* )
=======
#     THe install (and even cp -f in some cases) program will fail 
#     when an existing different file is in place. This occurs sometimes
#     and I can not quite nail down when. However replacing
#     the install command for cygwin. Note, install no longer
#     needs to have a wildcard capability within Cantera.   

case $ac_sys_system in
  CYGWIN* ) 
>>>>>>> a0cdf797
     INSTALL=${INSTALL_BIN:=config/install-sh}
     echo 'INSTALL program has been set to ' $INSTALL;;
esac

#
#  precompile_headers still relevant?
#
precompile_headers=no
#
# CFLAGS: flags that get attached to the C compiler
#             statement. AFLAGS are base flags that
#             get added to compilers and loaders.
# FFLAGS: flags that get attached to the Fortran compiler
#             statement. AFLAGS are base flags that
#             get added to compilers and loaders.
#
# CXXFLAGS: Flags that get attached to the CXX compiler 
#             statement. AFLAGS are base flags that
#             get added to compilers and loaders. 
#
if test -z "$AFLAGS" ; then
  AFLAGS=" "
fi
if test -z "$CXXFLAGS" ; then
    CXXFLAGS="$AFLAGS"
else
    CXXFLAGS="$CXXFLAGS"" ""$AFLAGS"
fi
if test -z "$CFLAGS" ; then
  CFLAGS="$AFLAGS"
else
  CFLAGS="$CFLAGS"" ""$AFLAGS"
fi
if test -z "$FFLAGS" ; then
  FFLAGS="$AFLAGS"
else
  FFLAGS="$FFLAGS"" ""$AFLAGS"
fi

if test "x$OS_IS_WIN" = "x1"; then
  #CXX=cl.exe
  #CC=cl.exe
  #export CXX
  AC_PROG_CXX()
  AC_PROG_CC()
else

#
# Determines the CXX compiler to use
#
export CXX
AC_PROG_CXX()
AC_PROG_CC()


AC_MSG_CHECKING(for ability to precompile headers)

if test -n "$GCC"; then
 msg=`rm -f *h.gch; $CXX testpch.h &> /dev/null`
 if test -f testpch.h.gch; then 
  precompile_headers=yes
  AC_DEFINE(USE_PCH)
 fi
fi
AC_MSG_RESULT(${precompile_headers})
# End of the OS_IS_WIN section
fi

# Sizes of various common basic types
AC_CHECK_SIZEOF(int, 4)
AC_CHECK_SIZEOF(long, 4)
AC_CHECK_SIZEOF(void *, 4)
AC_CHECK_SIZEOF(char, 1)
AC_CHECK_SIZEOF(short, 2)
AC_CHECK_SIZEOF(float, 4)
AC_CHECK_SIZEOF(double, 8)
AC_CHECK_SIZEOF(fpos_t, 4)

AC_SUBST(SOEXT)

if test -z "$SHARED"; then SHARED='-shared'; fi
AC_SUBST(SHARED)

CXX_INCLUDES=$BOOST_INCLUDE
AC_SUBST(CXX_INCLUDES)
#
# LCXX_FLAGS: Flags that get attached to the CXX loader
#             statement AFLAGS are base flags that
#             get added to compilers and loaders. 
#
if test ! -z "$AFLAGS" ; then
  if test -z "$LCXX_FLAGS" ; then
    LCXX_FLAGS="$AFLAGS"
  else
    LCXX_FLAGS="$LCXXFLAGS"" ""$AFLAGS"
  fi
fi
if test "$BUILD_WITH_F2C"="n"; then
  if test ! -z "$LFORT_FLAGS"; then
     LCXX_FLAGS="$LCXX_FLAGS"" ""$LFORT_FLAGS"
  fi
fi

AC_SUBST(LCXX_FLAGS)
#
# Ending Libs for compiling static applications and 
# dynamically loaded libraries
#  (sunpro solaris needs a few for dynamic linking)
#
if test -n "$NEED_F2C" ; then 
   LCXX_END_LIBS="-lctf2c ""$LCXX_END_LIBS"
fi
case $ac_sys_system in
  SunOS* )
      case $CXX in 
          CC* ) 
            LCXX_END_LIBS="$LCXX_END_LIBS"" -lCrun -lCstd -lfsu" ;;
      esac ;;
esac
AC_SUBST(LCXX_END_LIBS)


has_sstream=no
AC_MSG_CHECKING(for sstream)
cat >> testsstream.cpp << EOF
#include <sstream>
main() {}
EOF
 msg=`${CXX} -c testsstream.cpp &> /dev/null`
 if test -f testsstream.o; then 
  has_sstream=yes
  rm testsstream.o
  AC_DEFINE(HAS_SSTREAM)
 fi
rm -f testsstream.cpp
AC_MSG_RESULT(${has_sstream})

#
# Determine if we have a command to strip symbols from an object file
#
HAVE_STRIPSYMBOLS='yes'
case $ac_sys_system in
  SunOS* )
     HAVE_STRIPSYMBOLS='no';;
  Darwin* )
     HAVE_STRIPSYMBOLS='no';;
esac 
echo 'checking for a strip symbol command ... ' $HAVE_STRIPSYMBOLS
AC_SUBST(HAVE_STRIPSYMBOLS)

#---------------------------------------------------------------------------
#                        Fortran
#---------------------------------------------------------------------------

#if test x"$build_with_f2c" = "x0"; then
AC_PROG_F77()

# if G77 is defined, then add a flag to turn off adding a second underscore
# to procedures that have an underscore in the name
if test -n "$G77"; then
  FFLAGS=$FFLAGS' -fno-second-underscore'
else
  if test $F77 = "g77" -o $F77 = "mpif77" -o $F77 = "gfortran" ; then
    FFLAGS=$FFLAGS' -fno-second-underscore'
  fi
fi

dnl Checks for libraries.
AC_F77_LIBRARY_LDFLAGS()

override_f77_libs=0;

#case $ac_sys_system in
#  Darwin*)  FLIBS='-lSystem'; override_f77_libs=1; SHARED_CTLIB=0;;
#esac
#
#if test $override_f77_libs -gt 0; then
#  echo The Fortran 77 libraries on this platform are not correctly determined by 
#  echo the configuration process. They are being manually set to 
#  echo     FLIBS = $FLIBS
#fi

#fi

# ----------------------------------------------------------------------
#   LCXX_FLIBS are extra libraries the CXX linker needs
#   in order to link in fortran programs where fortran is the main program

LCXX_FLIBS=

case $ac_sys_system in
  SunOS*)  LCXX_FLIBS="-lCrun -lCstd -lfsu" ;;
esac

#--------------------------------------------


if test "x${BUILD_F90}" != "x0"; then
  if test "$F90" = "default" -o \
          "$F90"x = "x"; then
    AC_PATH_PROGS(F90, f95 gfortran g95, "none")
    if test "$F90" = "none" ; then
      echo "ERROR: Fortran 90 requested, but no Fortran 90/95 compiler found!"
    else
      echo "Fortran compiler set to " $F90
    fi
  else
    echo "Fortran 90/95 compiler preset to $F90"
  fi
fi

has_f90=no
f90type=none
f90_module_dir='-I'
f90_opts=''

if test "x${BUILD_F90}" != "x0"; then
  AC_MSG_CHECKING(Fortran 90 compiler ($F90) type)
  cat >> testf90.f90 << EOF
module mt
double precision, parameter :: x = 2.3
end module mt
program testf90
use mt
integer :: i
end program testf90
EOF
  msg=`${F90} -c testf90.f90 &> /dev/null`
  if test -f testf90.o; then 
    has_f90=yes
    rm testf90.o
    f90type=unknown
  fi
#
F90LIBS=

  msg=`${F90} --version &> f90out`
  isgfortran=`grep -c 'GNU Fortran' f90out`
  if test "x${isgfortran}" != "x0"; then 
    f90type="gfortran"
    f90opts="-fno-second-underscore -I. -I${ct_incdir}"
    f90buildopts="-fno-second-underscore -I."
    F90LIBS="-lgfortran"
  fi

  isg95=`grep -c 'G95' f90out`
  if test "x${isg95}" != "x0"; then 
    f90type="g95"
    f90opts="-fno-second-underscore -I. -I${ct_incdir}"
    f90buildopts="-fno-second-underscore -I."
    #case $ac_sys_system in
    #  Darwin*)  FLIBS='-lg2c -lcc_dynamic';;
    #esac
  fi

  msg=`${F90} -V &> f90out`
  isnag=`grep -c NAGWare f90out`
  if test "x${isnag}" != "x0"; then 
    f90type="NAG"
    f90opts="-I. -I${ct_incdir}"
    f90buildopts="-I."
  fi
#
  msg=`${F90} -V -c testf90.f90 &> f90out`
  isabsoft=`grep -c Absoft f90out`
  if test "x${isabsoft}" != "x0"; then  
    f90type="Absoft"
    f90opts="-p. -p${ct_incdir} -s -YEXT_NAMES=LCS -YEXT_SFX=_ -YCFRL=1"
    f90buildopts="-p. -s -YEXT_NAMES=LCS -YEXT_SFX=_ -YCFRL=1"
  fi
  rm -f testf90.f90
  AC_MSG_RESULT(${f90type})
  if test "x${BUILD_F90}" != "x0"; then
    if test "x${has_f90}" = "xno"; then
      echo "   -> cannot build the Fortran 90 interface"
      BUILD_F90=0
    fi
  fi
fi
if test -e f90out ; then
  rm -f f90out
fi
savef90flags=${F90FLAGS}
F90FLAGS=${f90opts}' '${F90FLAGS}
F90BUILDFLAGS=${f90buildopts}' '${savef90flags}
AC_SUBST(BUILD_F90)
AC_SUBST(F90)
AC_SUBST(F90FLAGS)
AC_SUBST(F90BUILDFLAGS)
AC_SUBST(F90LIBS)
AC_SUBST(LCXX_FLIBS)

AC_OBJEXT
AC_EXEEXT

AC_SUBST(precompile_headers)
AC_SUBST(FLIBS)
AC_SUBST(OS_IS_DARWIN)
AC_SUBST(OS_IS_WIN)
AC_SUBST(OS_IS_CYGWIN)
AC_SUBST(SHARED_CTLIB)
AC_SUBST(mex_ext)

# filename extensions for Fortran 77
if test -z "$F77_EXT"; then F77_EXT=f; fi
AC_SUBST(F77_EXT)


AC_LANG_CPLUSPLUS

if test -z "$CXX_EXT"; then CXX_EXT=cpp; fi
AC_SUBST(CXX_EXT)

if test -z "$OBJ_EXT"; then OBJ_EXT='o'; fi
AC_SUBST(OBJ_EXT)

if test -z "$EXE_EXT"; then EXE_EXT=$EXEEXT; fi
AC_SUBST(EXE_EXT)

dnl AC_LANG_FORTRAN77
#local_math_libs='-lcvode'
#AC_SUBST(local_math_libs)


math_libs='-lcvode -lctmath'
AC_SUBST(math_libs)

if test "$LAPACK_FTN_TRAILING_UNDERSCORE" = "y"
then 
  AC_DEFINE(LAPACK_FTN_TRAILING_UNDERSCORE)
  AC_DEFINE(FTN_TRAILING_UNDERSCORE)
fi

if test "$LAPACK_FTN_STRING_LEN_AT_END" = "y"
then AC_DEFINE(LAPACK_FTN_STRING_LEN_AT_END)
fi

if test "$LAPACK_NAMES" = "lower"
then AC_DEFINE(LAPACK_NAMES_LOWERCASE)
fi

# from the Python configure.in file...

# Set info about shared libraries.
AC_SUBST(SO)
AC_SUBST(LDSHARED)

AC_SUBST(EXTRA_LINK)

# SO is the extension of shared libraries `(including the dot!)
# -- usually .so, .sl on HP-UX, .dll on Cygwin
AC_MSG_CHECKING(SO)
if test -z "$SO"
then
	case $ac_sys_system in
	hp*|HP*)   SO=.sl;;
	CYGWIN*)   SO=.dll;;
        Darwin*)  SO=.dylib;;
	*)	   SO=.so;;
	esac
fi
AC_MSG_RESULT($SO)

dnl Checks for header files.

dnl Checks for typedefs, structures, and compiler characteristics.

AC_LANG_CPLUSPLUS

dnl AC_MSG_CHECKING(for the Standard Template Library)

#
# Section to handle tscompare 
#
cd bin
touch s1
sleep 1
touch s2
tsc=tscompare_alwaystrue
./tscompare_sh s2 s1 2> /dev/null
res=$?
if test "$res" = "0" ; then
  tsc=tscompare_sh
else
  ./tscompare_csh s2 s1 2> /dev/null
  res=$?
  if test "$res" = "0" ; then
    tsc=tscompare_csh
  else
    ./tscompare_ksh s2 s1 2> /dev/null
    res=$?
    if test "$res" = "0" ; then
      tsc=tsccompare_ksh
    fi 
  fi
fi
/bin/rm s2 s1
echo "checking for a time step comparison checker ... " $tsc
cp $tsc tscompare
currPath=`pwd`
TSCOMPARE_abs="$currPath"'/'tscompare 
cd ..
AC_SUBST(TSCOMPARE_abs)

#
# Create an absolute path for the $INSTALL function
# named INSTALL_abs
# (note m4 expansions @<:@ = left bracket, @:>@ = right bracket)
#echo "HKM - INSTALL = " $INSTALL
case "$INSTALL" in
 @<:@\\/$@:>@* | ?:@<:@\\/@:>@* ) 
    INSTALL_abs="$INSTALL" ;;
 *) 
    currPath=`pwd`
    INSTALL_abs="$currPath"'/'"$INSTALL" ;;
esac
#echo 'INSTALL_abs = ' $INSTALL_abs
AC_SUBST(INSTALL_abs)

#
# See if the install rule accepts the -v flag
#
$INSTALL -v License.txt config > config/e.out 2>&1
dd=$?
INSTALL_VERBOSE=
if test "$dd" = "0" ; then
  INSTALL_VERBOSE="-v"
fi
if test -e "config/License.txt" ; then
  rm -f config/License.txt
fi
if test -e config/e.out ; then
  rm -f e.out
fi
AC_SUBST(INSTALL_VERBOSE)


dnl Checks for library functions.

AC_OUTPUT(Makefile \
          Cantera/Makefile \
	  Cantera/src/Makefile \
	  Cantera/src/base/Makefile \
	  Cantera/src/zeroD/Makefile \
	  Cantera/src/oneD/Makefile \
	  Cantera/src/converters/Makefile \
	  Cantera/src/transport/Makefile \
	  Cantera/src/thermo/Makefile \
	  Cantera/src/kinetics/Makefile \
	  Cantera/src/numerics/Makefile \
	  Cantera/src/spectra/Makefile \
          Cantera/src/equil/Makefile \
	  Cantera/clib/src/Makefile \
	  Cantera/fortran/src/Makefile \
	  Cantera/fortran/f77demos/f77demos.mak \
	  Cantera/fortran/f77demos/Makefile \
	  Cantera/matlab/Makefile \
          Cantera/matlab/setup_matlab.py \
	  Cantera/python/Makefile \
          Cantera/python/setup.py \
	  Cantera/cxx/Makefile \
	  Cantera/cxx/src/Makefile \
	  Cantera/cxx/demos/Makefile \
	  Cantera/cxx/demos/combustor/Makefile \
	  Cantera/cxx/demos/combustor/Makefile.install \
	  Cantera/cxx/demos/flamespeed/Makefile \
	  Cantera/cxx/demos/flamespeed/Makefile.install \
	  Cantera/cxx/demos/kinetics1/Makefile \
	  Cantera/cxx/demos/kinetics1/Makefile.install \
	  Cantera/cxx/demos/NASA_coeffs/Makefile \
	  Cantera/cxx/demos/NASA_coeffs/Makefile.install \
	  Cantera/cxx/demos/rankine/Makefile \
	  Cantera/cxx/demos/rankine/Makefile.install \
	  Cantera/cxx/include/Cantera.mak \
	  Cantera/cxx/include/Cantera_bt.mak \
	  Cantera/user/Makefile \
	  Cantera/python/src/Makefile \
	  Cantera/python/examples/Makefile \
	  Cantera/python/examples/equilibrium/Makefile \
	  Cantera/python/examples/equilibrium/adiabatic_flame/Makefile \
	  Cantera/python/examples/equilibrium/multiphase_plasma/Makefile \
	  Cantera/python/examples/equilibrium/simple_test/Makefile \
	  Cantera/python/examples/equilibrium/stoich_flame/Makefile \
	  Cantera/python/examples/gasdynamics/isentropic/Makefile \
	  Cantera/python/examples/gasdynamics/soundSpeed/Makefile \
	  Cantera/python/examples/flames/adiabatic_flame/Makefile \
	  Cantera/python/examples/flames/flame1/Makefile \
	  Cantera/python/examples/flames/flame2/Makefile \
	  Cantera/python/examples/flames/flame_fixed_T/Makefile \
	  Cantera/python/examples/flames/free_h2_air/Makefile \
	  Cantera/python/examples/flames/npflame1/Makefile \
	  Cantera/python/examples/flames/stflame1/Makefile \
	  Cantera/python/examples/fuel_cells/Makefile \
	  Cantera/python/examples/liquid_vapor/critProperties/Makefile \
	  Cantera/python/examples/liquid_vapor/rankine/Makefile \
	  Cantera/python/examples/kinetics/Makefile \
	  Cantera/python/examples/misc/Makefile \
	  Cantera/python/examples/reactors/combustor_sim/Makefile \
	  Cantera/python/examples/reactors/functors_sim/Makefile \
	  Cantera/python/examples/reactors/mix1_sim/Makefile \
	  Cantera/python/examples/reactors/mix2_sim/Makefile \
	  Cantera/python/examples/reactors/piston_sim/Makefile \
	  Cantera/python/examples/reactors/reactor1_sim/Makefile \
	  Cantera/python/examples/reactors/reactor2_sim/Makefile \
	  Cantera/python/examples/reactors/sensitivity_sim/Makefile \
	  Cantera/python/examples/reactors/surf_pfr_sim/Makefile \
	  Cantera/python/examples/surface_chemistry/diamond_cvd/Makefile \
	  Cantera/python/examples/surface_chemistry/catcomb_stagflow/Makefile \
	  Cantera/python/examples/transport/Makefile \
	  Cantera/python/examples/flames/Makefile \
	  Cantera/python/examples/gasdynamics/Makefile \
	  Cantera/python/examples/liquid_vapor/Makefile \
	  Cantera/python/examples/reactors/Makefile \
	  Cantera/python/examples/surface_chemistry/Makefile \
          ext/lapack/Makefile \
	  ext/blas/Makefile \
	  ext/cvode/Makefile \
	  ext/math/Makefile \
	  ext/recipes/Makefile \
	  ext/tpx/Makefile \
	  ext/Makefile \
          ext/f2c_libs/Makefile \
          ext/f2c_blas/Makefile \
          ext/f2c_lapack/Makefile \
          ext/f2c_math/Makefile \
	  examples/Makefile \
          examples/cxx/Makefile \
	  tools/Makefile \
          tools/doc/Cantera.cfg \
          tools/doc/Makefile \
          tools/src/Makefile \
          tools/src/sample.mak \
          tools/src/finish_install.py \
          tools/src/package4mac \
          tools/templates/f77/demo.mak \
          tools/templates/f90/demo.mak \
          tools/templates/cxx/demo.mak \
	  tools/testtools/Makefile \
          data/inputs/Makefile  \
          data/inputs/mkxml  \
          test_problems/Makefile \
          test_problems/cxx_ex/Makefile \
          test_problems/silane_equil/Makefile \
          test_problems/surfkin/Makefile \
          test_problems/spectroscopy/Makefile \
          test_problems/surfSolverTest/Makefile \
          test_problems/diamondSurf/Makefile \
          test_problems/diamondSurf_dupl/Makefile \
          test_problems/ChemEquil_gri_matrix/Makefile \
          test_problems/ChemEquil_gri_pairs/Makefile \
          test_problems/ChemEquil_ionizedGas/Makefile \
          test_problems/ChemEquil_red1/Makefile \
          test_problems/CpJump/Makefile \
          test_problems/mixGasTransport/Makefile \
          test_problems/multiGasTransport/Makefile \
          test_problems/printUtilUnitTest/Makefile \
          test_problems/fracCoeff/Makefile \
          test_problems/negATest/Makefile \
          test_problems/NASA9poly_test/Makefile \
          test_problems/ck2cti_test/Makefile \
          test_problems/ck2cti_test/runtest \
          test_problems/nasa9_reader/Makefile \
          test_problems/nasa9_reader/runtest \
          test_problems/min_python/Makefile \
          test_problems/min_python/minDiamond/Makefile \
          test_problems/min_python/negATest/Makefile \
          test_problems/pureFluidTest/Makefile \
          test_problems/rankine_democxx/Makefile \
          test_problems/python/Makefile \
          test_problems/cathermo/Makefile \
          test_problems/cathermo/issp/Makefile \
          test_problems/cathermo/ims/Makefile \
          test_problems/cathermo/stoichSubSSTP/Makefile \
          test_problems/cathermo/testIAPWS/Makefile \
          test_problems/cathermo/testIAPWSPres/Makefile \
          test_problems/cathermo/testIAPWSTripP/Makefile \
          test_problems/cathermo/testWaterPDSS/Makefile \
          test_problems/cathermo/testWaterTP/Makefile \
          test_problems/cathermo/HMW_test_1/Makefile \
          test_problems/cathermo/HMW_test_3/Makefile \
          test_problems/cathermo/HMW_graph_GvT/Makefile \
          test_problems/cathermo/HMW_graph_GvI/Makefile \
          test_problems/cathermo/HMW_graph_HvT/Makefile \
          test_problems/cathermo/HMW_graph_CpvT/Makefile \
          test_problems/cathermo/HMW_graph_VvT/Makefile \
          test_problems/cathermo/DH_graph_1/Makefile \
          test_problems/cathermo/DH_graph_acommon/Makefile \
          test_problems/cathermo/DH_graph_NM/Makefile \
          test_problems/cathermo/DH_graph_Pitzer/Makefile \
          test_problems/cathermo/DH_graph_bdotak/Makefile \
          test_problems/cathermo/HMW_dupl_test/Makefile \
          test_problems/cathermo/VPissp/Makefile \
          test_problems/cathermo/wtWater/Makefile \
          test_problems/VCSnonideal/Makefile \
          test_problems/VPsilane_test/Makefile \
          test_problems/VPsilane_test/runtest \
          test_problems/VCSnonideal/NaCl_equil/Makefile \
          bin/install_tsc \
          )
#	)
if test "x${OS_IS_WIN}" = "x1"; then
  cp -f config.h winconfig.h
  echo 'copying config.h, which we just customized for the requested configuration, to winconfg.h'
  cd ext/f2c_libs
  cp arith.hwin32 arith.h
  cd ../..
fi
if test -f "test_problems/ck2cti_test/runtest"; then
  chmod +x test_problems/ck2cti_test/runtest
fi
if test -f "test_problems/nasa9_reader/runtest"; then
  chmod +x test_problems/nasa9_reader/runtest
fi
if test -f "test_problems/VPsilane_test/runtest"; then
  chmod +x test_problems/VPsilane_test/runtest
fi
if test -f  "Cantera/python/examples/equilibrium/adiabatic_flame/runtest"; then
  chmod +x  Cantera/python/examples/equilibrium/adiabatic_flame/runtest
fi 
if test -f  "Cantera/python/examples/equilibrium/multiphase_plasma/runtest"; then
  chmod +x  Cantera/python/examples/equilibrium/multiphase_plasma/runtest
fi 
if test -f  "Cantera/python/examples/equilibrium/simple_test/runtest"; then
  chmod +x  Cantera/python/examples/equilibrium/simple_test/runtest
fi 
if test -f  "Cantera/python/examples/equilibrium/stoich_flame/runtest"; then
  chmod +x  Cantera/python/examples/equilibrium/stoich_flame/runtest
fi 
if test -f  "Cantera/python/examples/gasdynamics/isentropic/runtest"; then
  chmod +x  Cantera/python/examples/gasdynamics/isentropic/runtest
fi 
if test -f  "Cantera/python/examples/gasdynamics/soundSpeed/runtest"; then
  chmod +x  Cantera/python/examples/gasdynamics/soundSpeed/runtest
fi 
if test -f  "Cantera/python/examples/flames/adiabatic_flame/runtest"; then
  chmod +x  Cantera/python/examples/flames/adiabatic_flame/runtest
fi 
if test -f  "Cantera/python/examples/flames/flame1/runtest"; then
  chmod +x  Cantera/python/examples/flames/flame1/runtest
fi 
if test -f  "Cantera/python/examples/flames/flame2/runtest"; then
  chmod +x  Cantera/python/examples/flames/flame2/runtest
fi 
if test -f  "Cantera/python/examples/flames/flame_fixed_T/runtest"; then
  chmod +x  Cantera/python/examples/flames/flame_fixed_T/runtest
fi 
if test -f  "Cantera/python/examples/flames/free_h2_air/runtest"; then
  chmod +x  Cantera/python/examples/flames/free_h2_air/runtest
fi 
if test -f  "Cantera/python/examples/flames/npflame1/runtest"; then
  chmod +x  Cantera/python/examples/flames/npflame1/runtest
fi 
if test -f  "Cantera/python/examples/flames/stflame1/runtest"; then
  chmod +x  Cantera/python/examples/flames/stflame1/runtest
fi 
if test -f  "Cantera/python/examples/fuel_cells/runtest"; then
  chmod +x  Cantera/python/examples/fuel_cells/runtest
fi 
if test -f  "Cantera/python/examples/liquid_vapor/critProperties/runtest"; then
  chmod +x  Cantera/python/examples/liquid_vapor/critProperties/runtest
fi 
if test -f  "Cantera/python/examples/liquid_vapor/rankine/runtest"; then
  chmod +x  Cantera/python/examples/liquid_vapor/rankine/runtest
fi 
if test -f  "Cantera/python/examples/kinetics/runtest"; then
  chmod +x  Cantera/python/examples/kinetics/runtest
fi 
if test -f  "Cantera/python/examples/misc/runtest"; then
  chmod +x  Cantera/python/examples/misc/runtest
fi 
if test -f  "Cantera/python/examples/reactors/combustor_sim/runtest"; then
  chmod +x  Cantera/python/examples/reactors/combustor_sim/runtest
fi 
if test -f  "Cantera/python/examples/reactors/mix1_sim/runtest"; then
  chmod +x  Cantera/python/examples/reactors/mix1_sim/runtest
fi 
if test -f  "Cantera/python/examples/reactors/mix2_sim/runtest"; then
  chmod +x  Cantera/python/examples/reactors/mix2_sim/runtest
fi 
if test -f  "Cantera/python/examples/reactors/piston_sim/runtest"; then
  chmod +x  Cantera/python/examples/reactors/piston_sim/runtest
fi 
if test -f  "Cantera/python/examples/reactors/reactor1_sim/runtest"; then
  chmod +x  Cantera/python/examples/reactors/reactor1_sim/runtest
fi 
if test -f  "Cantera/python/examples/reactors/reactor2_sim/runtest"; then
  chmod +x  Cantera/python/examples/reactors/reactor2_sim/runtest
fi 
if test -f  "Cantera/python/examples/reactors/sensitivity_sim/runtest"; then
  chmod +x  Cantera/python/examples/reactors/sensitivity_sim/runtest
fi
if test -f  "Cantera/python/examples/reactors/surf_pfr_sim/runtest"; then
  chmod +x  Cantera/python/examples/reactors/surf_pfr_sim/runtest
fi
if test -f  "Cantera/python/examples/surface_chemistry/diamond_cvd/runtest"; then
  chmod +x  Cantera/python/examples/surface_chemistry/diamond_cvd/runtest
fi 
if test -f  "Cantera/python/examples/surface_chemistry/catcomb_stagflow/runtest"; then
  chmod +x  Cantera/python/examples/surface_chemistry/catcomb_stagflow/runtest
fi 
if test -f  "Cantera/python/examples/transport/runtest"; then
  chmod +x  Cantera/python/examples/transport/runtest
fi 
if test -f "bin/install_tsc"; then
  chmod +x bin/install_tsc
fi
if test -f "data/inputs/mkxml"; then
  chmod +x data/inputs/mkxml
fi


echo
if test "x${OS_IS_WIN}" = "x0"; then
  echo "Now type '${MAKE}' to build Cantera"
else
  echo "Now start Visual Studio, open workspace 'win32/vc9/cantera.sln',"
  echo "and build project 'all'. "
#   echo " When this finishes, come back here and "
#   echo "type 'make win' to make the Python and/or MATLAB interfaces."
fi 
echo  
<|MERGE_RESOLUTION|>--- conflicted
+++ resolved
@@ -1351,7 +1351,6 @@
 #  install program to config/install-sh, which should work
 #  on all platforms since its a bourne shell script
 # HKM 12/24/2009 - Ran into another problem with the new cygwin 1.7.1.
-<<<<<<< HEAD
 #     THe install (and even cp -f in some cases) program will fail
 #     when an existing different file is in place. This occurs sometimes
 #     and I can not quite nail down when. However replacing
@@ -1359,17 +1358,7 @@
 #     needs to have a wildcard capability within Cantera.
 
 case $ac_sys_system in
-  CYGWIN* )
-=======
-#     THe install (and even cp -f in some cases) program will fail 
-#     when an existing different file is in place. This occurs sometimes
-#     and I can not quite nail down when. However replacing
-#     the install command for cygwin. Note, install no longer
-#     needs to have a wildcard capability within Cantera.   
-
-case $ac_sys_system in
   CYGWIN* ) 
->>>>>>> a0cdf797
      INSTALL=${INSTALL_BIN:=config/install-sh}
      echo 'INSTALL program has been set to ' $INSTALL;;
 esac
